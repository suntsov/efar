# eFar NEWS

## Change log

### In development
* Working with archives

<<<<<<< HEAD
### Version 1.31
* **Bugfix** Error when search finished caused by trying to kill already killed subprocess

### Version 1.30
* **New** File operations in search mode
=======
### Version 1.30
* **New** Enable file operations (copy, move, delete) in file search results
>>>>>>> 49dc9b89

### Version 1.29
* **New** Right-click file selection (https://github.com/suntsov/efar/issues/27)
* **Bugfix** Switch to other panel by TAB in single panel mode (https://github.com/suntsov/efar/issues/26)
* **Bugfix** Make eFar buffer stop keeping undo information

### Version 1.28
* **Bugfix**: fix errors on removal, renaming/copying when helm is activated 
* **Performance**: don't refresh whole eFar when moving cursor

### Version 1.27
* **Bugfix**: fix color theme for directory comparison mode
* **Bugfux**: cursor disappears when scrolling with PgDN to the bottom of long file list

### Version 1.26
* **New**: The way of key binding castomization changed. See [Readme](README.md) for details.  
Default eFar key bindings used in previous versions have been changed according to the [Emacs Key Binding Conventions](https://www.gnu.org/software/emacs/manual/html_node/elisp/Key-Binding-Conventions.html).  
  Actual key bindings you can check by **C-e ? (M-x efar-do-show-help)**  
  In case if you'd like to get back to previous configuration you can load [get-back-keys.el](adds/get-back-keys.el) in your Emacs init file.  

### Version 1.25
* **New**: Color themes  
Press **\<C-t\>** to switch color theme. For now four themes available: blue, black, white and sand.
* **Bugfix**: disable batch replace and rename functions in modes other than files and file search modes

### Version 1.24
* **New**: Search history  
From now on all search requests and results are stored in search history.  
Search history by default opened with **\<C-f7\>**.  
When eFar restarts search history is cleaned up.
* **New**: Blink red in status bar on errors/warning.
* **Bugfix**: files skipped during file search/directory comparison are not shown in the additional information results.
* **Bugfix**: read files in normal mode (not literally) when searching text.

### Version 1.23 (Melpa stable)
* **Bugfix**: [issue #17](https://github.com/suntsov/efar/issues/17).
  
### Version 1.22
* **New**: Directory comparator implemented  
To compare content of two directories open these directories in left and right panels and press **\<M-f6\>**. See Readme for details.
* Fixes for some minor bugs.
* Sub-processing code refactoring and optimization.
  
### Changes in versions prior version 1.22 have not been documented...<|MERGE_RESOLUTION|>--- conflicted
+++ resolved
@@ -5,16 +5,11 @@
 ### In development
 * Working with archives
 
-<<<<<<< HEAD
 ### Version 1.31
 * **Bugfix** Error when search finished caused by trying to kill already killed subprocess
 
 ### Version 1.30
-* **New** File operations in search mode
-=======
-### Version 1.30
 * **New** Enable file operations (copy, move, delete) in file search results
->>>>>>> 49dc9b89
 
 ### Version 1.29
 * **New** Right-click file selection (https://github.com/suntsov/efar/issues/27)

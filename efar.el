;;; efar.el --- FAR-like file manager -*- lexical-binding: t; -*-efar-

;; Copyright (C) 2021 Vladimir Suntsov
;; SPDX-License-Identifier: GPL-2.0-or-later

;; Author: "Vladimir Suntsov" <vladimir@suntsov.online>
;; Maintainer: vladimir@suntsov.online
<<<<<<< HEAD
;; Version: 1.4
=======
;; Version: 1.31
>>>>>>> 4f7b0c63
;; Package-Requires: ((emacs "26.1"))
;; Keywords: files
;; URL: https://github.com/suntsov/efar

;; This package is free software; you can redistribute it and/or modify
;; it under the terms of the GNU General Public License as published by
;; the Free Software Foundation; either version 3, or (at your option)
;; any later version.

;; This package is distributed in the hope that it will be useful,
;; but WITHOUT ANY WARRANTY; without even the implied warranty of
;; MERCHANTABILITY or FITNESS FOR A PARTICULAR PURPOSE.  See the
;; GNU General Public License for more details.

;; You should have received a copy of the GNU General Public License
;; along with GNU Emacs.  If not, see <https://www.gnu.org/licenses/>.

;;; Commentary:

;; This package provides FAR-like file manager with some extended
;; functionality, like file search, directory comparison, etc.

;; To start eFar just type M-x efar.
;; When Efar is called with universal argument (C-u M-x efar),
;; default-directory of actual buffer is automatically opened in left panel.

;; Press <C-e ?> to show buffer with all available key bindings.

;; Use M-x customize to configure numerous eFar parameters.

;;; Code:

(require 'subr-x)
(require 'filenotify)
(require 'dired)
(require 'eshell)
(require 'esh-mode)
(require 'em-dirs)
<<<<<<< HEAD
(require 'arc-mode)
(defconst efar-version 1.4 "Current eFar version number.")
=======

(defconst efar-version 1.31 "Current eFar version number.")
>>>>>>> 4f7b0c63

(defvar efar-state nil)
(defvar efar-mouse-down-p nil)
(defvar efar-rename-map nil)
;; general variables for subprocessing
(defvar efar-subprocess-processes '())
(defvar efar-subprocess-manager nil)
(defvar efar-subprocess-server nil)
(defvar efar-subprocess-server-port nil)
(defvar efar-subprocess-clients '())
(defvar efar-subprocess-pending-messages '())
;; variables for file search
(defvar efar-search-results '())
(defvar efar-search-update-results-timer nil)
(defvar efar-search-running-p nil)
(defvar efar-search-last-command-params nil)
(defvar efar-search-history nil)

;; variables for directory compare
(defvar efar-dir-diff-results (make-hash-table :test 'equal))
(defvar efar-dir-diff-last-command-params nil)
(defvar efar-dir-diff-running-p nil)
(defvar efar-dir-diff-update-results-timer nil)
(defvar efar-dir-diff-current-dir nil)
(defvar efar-dir-diff-show-changed-only-p nil)
(defconst efar-dir-diff-comp-params '(:size :hash :owner :group :modes))
(defvar efar-dir-diff-actual-comp-params '(:size :hash :owner :group :modes))

(defvar efar-valid-keys-for-modes)
(defvar efar-mode-map)

;;--------------------------------------------------------------------------------
;; eFar customization variables
;;--------------------------------------------------------------------------------
;; GROUPS
(defgroup efar nil
  "FAR-like file manager"
  :group 'applications)

(defgroup efar-parameters nil
  "eFar main customization parameters"
  :group 'efar)

(defgroup efar-search-parameters nil
  "eFar file search parameters"
  :group 'efar-parameters)

(defgroup efar-faces nil
  "eFar faces"
  :group 'efar)

;; FACES
(defface efar-search-file-link-face
  '((t :foreground "black"
       :background "snow2"
       :bold t
       :underline t))
  "The face used for representing the link to the file"
  :group 'efar-faces)

(defface efar-search-line-link-face
  '((t :foreground "black"
       :background "ivory"))
  "The face used for representing the link to the source code line"
  :group 'efar-faces)


;; MAIN PARAMETERS
(eval-and-compile
  (defcustom efar-buffer-name "*eFAR*"
    "Name for the Efar buffer."
    :group 'efar-parameters
    :type 'string))

(eval-and-compile
  (defcustom efar-shell-buffer-name "*eFAR shell*"
    "Name for the Efar shell buffer."
    :group 'efar-parameters
    :type 'string))

(eval-and-compile
  (defcustom efar-batch-buffer-name "*eFAR batch operation*"
    "Name for the buffer to perform batch operations."
    :group 'efar-parameters
    :type 'string))

(defcustom efar-dir-diff-results-buffer-name "*eFar directory comparison results*"
  "Name of the buffer to display search results in."
  :group 'efar-parameters
  :type 'string)

(defcustom efar-state-file-name (expand-file-name ".efar-state" user-emacs-directory)
  "Path to the eFar state save file."
  :group 'efar-parameters
  :type 'string)

(defcustom efar-default-startup-dirs (cons user-emacs-directory user-emacs-directory)
  "Default directories shown at startup."
  :group 'efar-parameters
  :type 'cons)

(defcustom efar-save-state-p t
  "Save eFar state when eFar buffer is killed to restore it at next open."
  :group 'efar-parameters
  :type 'boolean)

(defcustom efar-filter-directories-p nil
  "Apply filter to the directories and files (t) or to files only (nil)."
  :group 'efar-parameters
  :type 'boolean)

(defcustom efar-add-slash-to-directories t
  "Add ending / to directories."
  :group 'efar-parameters
  :type 'boolean)

(defcustom efar-auto-read-directories nil
  "Automatically show content of the directory under cursor in other buffer."
  :group 'efar-parameters
  :type 'boolean)

(defcustom efar-auto-read-files t
  "Automatically show content of the file under cursor in other buffer."
  :group 'efar-parameters
  :type 'boolean)

(defcustom efar-auto-read-file-extensions (list "el" "py" "magik" "txt")
  "List of file types (extensions) to be automatically read."
  :group 'efar-parameters
  :type 'list)

(defcustom efar-auto-read-max-file-size 1048576
  "Maximum size in bytes for files which will be automatically read."
  :group 'efar-parameters
  :type 'integer)

(defcustom efar-max-items-in-directory-history 100
  "Maximum number of directories to be stored in directory history."
  :group 'efar-parameters
  :type 'integer)

(defcustom efar-fast-search-filter-enabled-p t
  "Filter out not matching files in fast search mode."
  :group 'efar-parameters
  :type 'boolean)

(defcustom efar-height-correction 0
  "Number of lines by which to shrink eFar panel height.
This might be useful in some cases to avoid problems in eFar displaying."
  :group 'efar-parameters
  :type 'integer)

(defcustom efar-subprocess-max-processes 8
  "Number of subprocesses to use for file search."
  :group 'efar-search-parameters
  :type 'integer)

(defcustom efar-search-results-buffer-name "*eFar search results*"
  "Name of the buffer to display search results in."
  :group 'efar-search-parameters
  :type 'string)

(defcustom efar-search-default-file-mask "*.el"
  "Default file name mask to use for file search."
  :group 'efar-search-parameters
  :type 'string)

(defcustom efar-subprocess-coding 'iso-latin-1
  "Coding system to use for background operations (file search, directory compare)."
  :group 'efar-search-parameters
  :type 'symbol)

(defcustom efar-search-follow-symlinks-p t
  "Follow directory symlinks when searching?"
  :group 'efar-search-parameters
  :type 'boolean)

;; macros
(defmacro efar-with-notification-disabled(&rest body)
  "Execute BODY with efar-notifications disabled."
  `(let ((file-notifier-left (efar-get :panels :left :file-notifier))
	 (file-notifier-right (efar-get :panels :right :file-notifier)))
     
     (when (file-notify-valid-p (cdr file-notifier-left))
       (efar-remove-notifier :left))
     
     (when (file-notify-valid-p (cdr file-notifier-right))
       (efar-remove-notifier :right))
     
     ,@body
     
     (efar-setup-notifier (efar-get :panels :left :dir) :left)
     (efar-setup-notifier (efar-get :panels :right :dir) :right)))

(defmacro efar-write-enable (&rest body)
  "Make eFar buffer writable, execute BODY and then make it back read-only."
  `(with-current-buffer ,efar-buffer-name
     (read-only-mode -1)
     ,@body
     (read-only-mode 1)))

(defmacro efar-retry-when-error (&rest body)
  "Retry BODY until success or user answers 'No'."
  `(while
       (string=
	"error"
	(condition-case err
	    ,@body
	  (error (when
		     (string= "Yes"
			      (efar-completing-read
			       (concat "Error: \"" (error-message-string err) "\". Try again? ")
			       (list "Yes" "No")))
		   "error"))))))

(defmacro efar-when-can-execute(&rest body)
  "Execute BODY only if command is allowed in current panel mode."
  `(progn
     (unless (get-buffer-window efar-buffer-name)
       (efar nil))
     (let ((mode (efar-get :panels (efar-get :current-panel) :mode))
	   (def (assoc this-command efar-valid-keys-for-modes)))
       
       (if (and def
		(not (cl-member mode (cdr def))))
	   (progn
	     (efar-set-status (format "Function '%s' is not allowed in mode '%s'" this-command (symbol-name mode)) nil t t)	   )
	 ,@body))))

;;--------------------------------------------------------------------------------
;; eFar main functions
;;--------------------------------------------------------------------------------
;;;###autoload
(defun efar (arg &optional reinit? no-switch?)
  "Main function to run eFar commander.
When ARG is t open default directory of current buffer.
When REINIT? is t then current eFar state is discarded and it is reinitialized.
When NO-SWITCH? is t then don't switch to eFar buffer."
  (interactive "P")
  (let
      ;; if eFar buffer doesn't exist, we need to do initialisation
      ((need-init? (or reinit? (not (get-buffer efar-buffer-name))))
       ;; get existing or create new eFar buffer
       (efar-buffer (get-buffer-create efar-buffer-name))
       ;; if eFar is called with prefix argument, then go to default-directory of current buffer
       (go-to-dir (when arg default-directory)))
    
    (with-current-buffer efar-buffer

      (buffer-disable-undo)

      (unless (equal major-mode 'efar-mode)
	(efar-mode))
      ;; do initialisation if necessary and redraw the content of the buffer
      (when need-init?
	(efar-init)

	(efar-set-theme)
	
	;; make search processes
	;; we do this in advance to speed up search process
	(make-thread 'efar-subprocess-run-processes)
	
	(efar-calculate-window-size)
	(efar-calculate-widths)
	(efar-go-to-dir (efar-get :panels :left :dir) :left)
	(efar-go-to-dir (efar-get :panels :right :dir) :right)
	(efar-write-enable
	 (efar-redraw)))
      
      ;; go to default-directory of current buffer if function is called with prefix argument
      (when go-to-dir
	(efar-go-to-dir go-to-dir :left)
	(efar-write-enable (efar-redraw)))
      
      (unless no-switch? (efar-do-suggest-hint)))
    
    (unless (or no-switch?
		(equal efar-buffer (current-buffer)))
      (switch-to-buffer-other-window efar-buffer))
    (efar-write-enable (efar-redraw))))


(defun efar-init (&optional reinit?)
  "Set up main eFAR configuration.
This function is executed only once when eFAR buffer is created.

REINIT? is a boolean indicating that configuration should be generated enew."
  
  ;; disable cursor
  (setq cursor-type nil)
  
  ;; if saving/restoring of state is allowed then read state from file
  (when (and
	 efar-save-state-p
	 (file-exists-p efar-state-file-name))
    (efar-read-state))
  
  ;; if eFAR state cannot be restored from file (missing or broken file) or saving/restoring of state is disabled
  ;; then initialize state storage with default values
  (when (or reinit?
	    (null efar-state))
    (setf efar-state nil)
    (efar-init-state)))

(defun efar-init-state ()
  "Initialize state with default values."
  (setf efar-state (make-hash-table :test `equal))
  
  ;; set directories for both panels
  (efar-set (car efar-default-startup-dirs) :panels :left :dir)
  (efar-set (cdr efar-default-startup-dirs) :panels :right :dir)
  
  ;; make left panel active
  (efar-set :left :current-panel)
  
  ;; set cursor to the first file for both panels
  (efar-set 0 :panels :left :current-pos)
  (efar-set 0 :panels :right :current-pos)
  
  (efar-set '() :panels :left :selected)
  (efar-set '() :panels :right :selected)
  
  (efar-set 0 :panels :left :start-file-number)
  (efar-set 0 :panels :right :start-file-number)
  
  (efar-set nil :fast-search-string)
  (efar-set 0 :fast-search-occur)
  
  (efar-set nil :notification-timer)
  
  (efar-set "" :panels :left :file-filter)
  (efar-set "" :panels :right :file-filter)
  
  (efar-set nil :panels :left :file-notifier)
  (efar-set nil :panels :right :file-notifier)
  
  (efar-set :files :panels :left :mode)
  (efar-set :files :panels :right :mode)
  
  (efar-set '() :pending-notifications)
  
  (efar-set nil :panels :left :sort-order)
  (efar-set nil :panels :right :sort-order)
  
  (efar-set "Name" :panels :left :sort-function-name)
  (efar-set "Name" :panels :right :sort-function-name)
  
  (efar-set :both :mode)
  
  (efar-set nil :column-widths)
  
  (efar-set "Ready" :status)
  (efar-set nil :reset-status?)
  
  (efar-set 1 :panels :left :view :files :column-number)
  (efar-set '(:short :long :detailed :full) :panels :left :view :files :file-disp-mode)
  (efar-set 1 :panels :left :view :dir-hist :column-number)
  (efar-set '(:long) :panels :left :view :dir-hist :file-disp-mode)
  (efar-set 1 :panels :left :view :file-hist :column-number)
  (efar-set '(:long) :panels :left :view :file-hist :file-disp-mode)
  (efar-set 1 :panels :left :view :bookmark :column-number)
  (efar-set '(:long) :panels :left :view :bookmark :file-disp-mode)
  (efar-set 1 :panels :left :view :disks :column-number)
  (efar-set '(:long) :panels :left :view :disks :file-disp-mode)
  (efar-set 1 :panels :left :view :search :column-number)
  (efar-set '(:long) :panels :left :view :search :file-disp-mode)
  (efar-set 1 :panels :left :view :dir-diff :column-number)
  (efar-set '(:short) :panels :left :view :dir-diff :file-disp-mode)
  (efar-set 1 :panels :left :view :archive :column-number)
  (efar-set '(:short) :panels :left :view :archive :file-disp-mode)
  (efar-set 1 :panels :left :view :search-hist :column-number)
  (efar-set '(:short) :panels :left :view :search-hist :file-disp-mode)
  
  (efar-set 1 :panels :right :view :files :column-number)
  (efar-set '(:short :long :detailed :full) :panels :right :view :files :file-disp-mode)
  (efar-set 1 :panels :right :view :dir-hist :column-number)
  (efar-set '(:long) :panels :right :view :dir-hist :file-disp-mode)
  (efar-set 1 :panels :right :view :file-hist :column-number)
  (efar-set '(:long) :panels :right :view :file-hist :file-disp-mode)
  (efar-set 1 :panels :right :view :bookmark :column-number)
  (efar-set '(:long) :panels :right :view :bookmark :file-disp-mode)
  (efar-set 1 :panels :right :view :disks :column-number)
  (efar-set '(:long) :panels :right :view :disks :file-disp-mode)
  (efar-set 1 :panels :right :view :search :column-number)
  (efar-set '(:long) :panels :right :view :search :file-disp-mode)
  (efar-set 1 :panels :right :view :dir-diff :column-number)
  (efar-set '(:short) :panels :right :view :dir-diff :file-disp-mode)
  (efar-set 1 :panels :right :view :archive :column-number)
  (efar-set '(:short) :panels :right :view :archive :file-disp-mode)
  (efar-set 1 :panels :right :view :search-hist :column-number)
  (efar-set '(:short) :panels :right :view :search-hist :file-disp-mode)

  (efar-set nil :last-auto-read-buffer)
  
  (efar-set '() :directory-history)
  (efar-set '() :bookmarks)
  (efar-set '() :file-history)
  
  (efar-set 0 :splitter-shift)
  
  (efar-set 0 :next-hint-number))

(defun efar-get (&rest keys)
  "Get value stored by KEYS."
  (let ((value nil))
    (mapc
     (lambda(key)
       (if value
	   (setf value (gethash key value))
	 (setf value (gethash key efar-state))))
     keys)
    value))

(defun efar-set (value &rest keys)
  "Store VALUE by KEYS."
  (let ((place nil))
    (mapc
     (lambda(key)
       (if place
	   (setf place (puthash key (gethash key place (make-hash-table :test `equal)) place))
	 (setf place (puthash key (gethash key efar-state (make-hash-table :test `equal)) efar-state))))
     
     (cl-subseq keys 0 -1))
    
    (puthash (car (cl-subseq keys -1)) value (or place efar-state))))

;;--------------------------------------------------------------------------------
;; file sort functions
;;--------------------------------------------------------------------------------
(defconst efar-sort-functions '(("Name" . efar-sort-files-by-name)
				("Date" . efar-sort-files-by-modification-date)
				("Extension" . efar-sort-files-by-extension)
				("Size" . efar-sort-files-by-size)
				("Unsorted" . nil)))

(defun efar-get-sort-function (name)
  "Return sort function by NAME."
  (cdr (assoc name efar-sort-functions)))


(defun efar-sort-function-names (side)
  "Return a list of sort function names.
The name of a function which is currently used for the panel SIDE (or current panel) becomes a first entry in the list."
  (let ((current-function-name (efar-get :panels side :sort-function-name)))
    (append (list current-function-name)
	    (cl-remove current-function-name
		       (mapcar
			(lambda(e)
			  (car e))
			efar-sort-functions)
		       :test 'equal))))

(defun efar-sort-files-by-name (a b)
  "Function to sort files A and B by name.
Directories always go before normal files.
Function string< is used for comparing file names.
Case is ignored."
  (cond
   ;; directories go first
   ((and (cadr a) (not (cadr b)))
    t)
   ((and (not (cadr a)) (cadr b))
    nil)
   ;; entries of same type (directory or usual files) sorted in lexicographic order
   (t (string<
       (downcase (car a))
       (downcase (car b))))))

(defun efar-sort-files-by-modification-date (a b)
  "Function to sort files A and B by modification date.
Directories always go before normal files."
  (cond
   ;; directories go first
   ((and (cadr a) (not (cadr b)))
    t)
   ((and (not (cadr a)) (cadr b))
    nil)
   ;; entries of same type (directory or usual files) sorted by comparing modification date
   (t (<
       (time-to-seconds (nth 6 a))
       (time-to-seconds (nth 6 b))))))

(defun efar-sort-files-by-size (a b)
  "Function to sort files A and B by file size.
Directories always go before normal files."
  (cond
   ;; directories go first
   ((and (cadr a) (not (cadr b)))
    t)
   ((and (not (cadr a)) (cadr b))
    nil)
   ;; entries of same type (directory or usual files) sorted by comparing file size
   (t (<
       (nth 8 a)
       (nth 8 b)))))

(defun efar-sort-files-by-extension (a b)
  "Function to sort files A and B by type (extension).
Directories always go before normal files.
Function string< is used for comparing file extensions.
Case is ignored."
  (cond
   ;; directories go first
   ((and (cadr a) (not (cadr b)))
    t)
   ((and (not (cadr a)) (cadr b))
    nil)
   ;; files sorted by extension (if any) in lexicographic order
   (t (string<
       (downcase (or (file-name-extension (car a)) ""))
       (downcase (or (file-name-extension (car b)) ""))))))

(defun efar-do-change-sorting ()
  "Change sorting function and sorting order."
  (interactive)
  (efar-when-can-execute
   (let ((side (efar-get :current-panel)))
     (efar-set (efar-completing-read "Sort files by" (efar-sort-function-names side))
	       :panels side :sort-function-name)
     
     (efar-set (string= (char-to-string 9660) (efar-completing-read "Sort order" (list (char-to-string 9650) (char-to-string 9660) )))
	       :panels side :sort-order)
     (efar-refresh-panel side nil (efar-get-short-file-name (efar-current-file))))))

;;--------------------------------------------------------------------------------
;; file notification functions
;;--------------------------------------------------------------------------------

(defun efar-setup-notifier (dir side)
  "Set up file-notify-watch for the directory DIR and register it for panel SIDE."
  ;; first remove existing file-notify-watch
  (efar-remove-notifier side)
  
  (let* ((other-side-notifier (efar-get :panels (efar-other-side side) :file-notifier))
	 (descriptor
	  ;; if file-notify-watch for given DIR is already registered for other panel and it is valid, use it
	  (if (and
	       (string= (car other-side-notifier) dir)
	       (file-notify-valid-p (cdr other-side-notifier)))
	      (cdr other-side-notifier)
	    ;; otherwise create new one
	    (file-notify-add-watch dir '(change attribute-change) 'efar-notification))))
    
    (efar-set (cons dir descriptor) :panels side :file-notifier)))


(defun efar-remove-notifier (side &optional dont-check-other)
  "Remove file-notify-watch registered for panel SIDE.
If same watch is registered for other panel, then don't remove the watch, but just unregister it for panel SIDE, unless DONT-CHECK-OTHER is t"
  (let ((descriptor (cdr (efar-get :panels side :file-notifier)))
	(other-descriptor (cdr (efar-get :panels (efar-other-side side) :file-notifier))))
    (when (or dont-check-other (not (equal descriptor other-descriptor)))
      (file-notify-rm-watch descriptor))
    (efar-set nil :panels side :file-notifier)))

(defun efar-notification (event)
  "Callback function triggered when a file EVENT occurs.
It stores notification in the queue and runs timer for 1 second.
Notifications in the queue will be processed only if there are no new notifications within 1 second."
  (let ((descriptor (car event))
	(event-type (nth 1 event)))
    
    ;; for any event except 'stopped
    (unless (equal event-type 'stopped)
      ;; if eFAR buffer exists
      (when (get-buffer efar-buffer-name)
	
	;; if there is yet no notifications in the queue for given descriptor
	;; add descriptor to the queue
	(let ((pending-notifications (efar-get :pending-notifications)))
	  (unless (member descriptor pending-notifications)
	    (push descriptor pending-notifications)
	    (efar-set pending-notifications :pending-notifications)))
	
	;; if there is a running timer, cancel it
	(let ((timer (efar-get :notification-timer)))
	  (when timer (cancel-timer timer))
	  ;; create new timer
	  (efar-set (run-at-time "1 sec" nil
				 (lambda()
				   (efar-process-pending-notifications)))
		    :notification-timer))))))

(defun efar-process-pending-notifications ()
  "Process all pending file notifications."
  ;; while there are notifications in a queue
  (while
      ;; pop next notification
      (let* ((pending-notifications (efar-get :pending-notifications))
	     (descriptor (prog1
			     (pop pending-notifications)
			   (efar-set pending-notifications :pending-notifications))))
	(when descriptor
	  ;; if event comes from the watcher registered for left panel directory, refersh left panel
	  (when (equal descriptor (cdr (efar-get :panels :left :file-notifier)))
	    (efar-refresh-panel :left))
	  ;; if event comes from the watcher registered for right panel directory, refersh right panel
	  (when (equal descriptor (cdr (efar-get :panels :right :file-notifier)))
	    (efar-refresh-panel :right))))))

;;--------------------------------------------------------------------------------
;; save/resore state functions
;;--------------------------------------------------------------------------------

(defun efar-remove-file-state ()
  "Remove eFar state file.  Could be helpful in case of errors during startup."
  (interactive)
  (delete-file efar-state-file-name))

(defun efar-save-state ()
  "Save eFar state to the state file.  Data from this file is used during startup to restore last state."
  (efar-do-abort)
  (with-temp-file efar-state-file-name
    (let ((copy (copy-hash-table efar-state)))
      
      ;; clear up data not relevant for saving
      (puthash :file-notifier nil (gethash :left (gethash :panels copy)))
      (puthash :file-notifier nil (gethash :right (gethash :panels copy)))
      (puthash :notification-timer nil copy)
      (puthash :pending-notifications () copy)
      (puthash :files () (gethash :left (gethash :panels copy)))
      (puthash :files () (gethash :right (gethash :panels copy)))
      (puthash :selected () (gethash :left (gethash :panels copy)))
      (puthash :selected () (gethash :right (gethash :panels copy)))
      
      (puthash :last-auto-read-buffer nil copy)
      
      ;; add eFar version tag
      (puthash :version efar-version copy)
      
      (print copy (current-buffer)))))

(defun efar-read-state ()
  "Read eFar state from the file."
  (setf efar-state
	(efar-check-state-file-version
	 (with-temp-buffer
	   (insert-file-contents efar-state-file-name)
	   (cl-assert (bobp))
	   (read (current-buffer))))))

(defun efar-check-state-file-version (state)
  "Check version of STATE file and upgrade it if necessary."
  (let ((state-version (or (gethash :version state) 0.0)))
    (cond
     ;; if current eFar version matches version stored in state file
     ;; then we have nothing to do - we use loaded state
     ((equal efar-version state-version)
      (message "eFar state loaded from file %s" efar-state-file-name)
      state)
     
     ;; else if current version of eFar is lower then version stored in state file
     ;; we have to skip loading state
     ((< efar-version state-version)
      (message "Version of state file is greater then eFar version. State file loading skipped...")
      nil)
     
     ;; else if current eFar version is greater then version stored in state file
     ;; we do "upgrade" of state file
     (t
      (copy-file efar-state-file-name (concat efar-state-file-name "_" (int-to-string state-version)) 1)
      (efar-upgrade-state-file state state-version)))))

(defun efar-upgrade-state-file (state from-version)
  "Upgrade state file.
Do necessary changes in STATE in order to switch
from version FROM-VERSION to actual version."
  (let ((copy (copy-hash-table state)))
    (setq efar-state copy)
    (condition-case err
	(progn
	  ;; 0.9 -> 1.0
	  (when (< from-version 1.0)
	    ;; transform :directory-history to keep date
	    (let ((dir-history (mapcar (lambda(e) (cons (car e) (list (cons :side (cdr e)) (cons :time nil))))
				       (gethash :directory-history efar-state))))
	      (puthash :directory-history dir-history efar-state))
	    
	    ;; add file-history
	    (puthash :file-history '() efar-state)
	    (efar-set 1 :panels :left :view :file-hist :column-number)
	    (efar-set '(:long) :panels :left :view :file-hist :file-disp-mode)
	    (efar-set 1 :panels :right :view :file-hist :column-number)
	    (efar-set '(:long) :panels :right :view :file-hist :file-disp-mode)
	    (message "eFar state file upgraded to version 1.0"))
	  
	  ;; 1.12 -> 1.13
	  (when (< from-version 1.13)
	    (efar-set '(:short :long :detailed :full) :panels :right :view :files :file-disp-mode)
	    (efar-set '(:short :long :detailed :full) :panels :left :view :files :file-disp-mode)
	    (message "eFar state file upgraded to version 1.13"))
	  
	  ;; 1.17 -> 1.18
	  (when (< from-version 1.18)
	    (efar-set '() :panels :left :selected)
	    (efar-set '() :panels :left :selected)
	    (message "eFar state file upgraded to version 1.17"))
	  
	  ;; 1.20 -> 1.21
	  (when (< from-version 1.21)
	    (efar-set 1 :panels :left :view :dir-diff :column-number)
	    (efar-set '(:short) :panels :left :view :dir-diff :file-disp-mode)
	    (efar-set 1 :panels :right :view :dir-diff :column-number)
	    (efar-set '(:short) :panels :right :view :dir-diff :file-disp-mode)
	    (message "eFar state file upgraded to version 1.21"))

	  ;; 1.23 -> 1.24
	  (when (< from-version 1.24)
	    (efar-set 1 :panels :left :view :search-hist :column-number)
	    (efar-set '(:short) :panels :left :view :search-hist :file-disp-mode)
	    (efar-set 1 :panels :right :view :search-hist :column-number)
	    (efar-set '(:short) :panels :right :view :search-hist :file-disp-mode)
	    (message "eFar state file upgraded to version 1.24"))
	  ;; 1.25 -> 1.26
	  (when (< from-version 1.26)
	    (let ((b (get-buffer-create "Efar 1.26")))
	      (with-current-buffer b
		(insert (propertize
			 "Starting from version 1.26 default eFar key bindings changed according to the Emacs Key Binding Conventions.\nCheck actual key bindings by <C-e ?>.\nSee also Readme at https://github.com/suntsov/efar"
			 'face '(:foreground "red"))))
	      (switch-to-buffer-other-window b)))
	  ;; -> 1.4
	  (when (< from-version 1.4)
	    (efar-set 1 :panels :left :view :archive :column-number)
	    (efar-set '(:short) :panels :left :view :archive :file-disp-mode)
	    (efar-set 1 :panels :right :view :archive :column-number)
	    (efar-set '(:short) :panels :right :view :archive :file-disp-mode)
	    (message "eFar state file upgraded to version 1.4")))
      
      (error
       (message "Error occured during upgrading state file: %s. State file skipped." (error-message-string err))
       (setf efar-state nil)))
    
    efar-state))

;;------------------------------------------------------------------
;; efar file operations
;;------------------------------------------------------------------
(defun efar-do-make-dir ()
  "Create new directory."
  (interactive)
  (efar-when-can-execute
   (efar-with-notification-disabled
    (let ((new-dir-name (read-string "Input name for new directory: "))
	  (side (efar-get :current-panel)))
      
      ;; try to create a directory
      (efar-retry-when-error
       (make-directory new-dir-name nil))
      
      ;; refresh panel and move selection
      (efar-refresh-panel side nil new-dir-name)
      
      ;; if other panel displays same directory as current one, refresh it as well
      (when (string= (efar-get :panels side :dir) (efar-get :panels (efar-other-side) :dir))
	(efar-refresh-panel (efar-other-side)))))))

(defun efar-do-copy ()
  "Copy files."
  (interactive)
  (efar-when-can-execute
   (efar-copy-or-move-files :copy)))

(defun efar-do-rename ()
  "Rename/move files."
  (interactive)
  (efar-when-can-execute
   (efar-copy-or-move-files :move)))

(defun efar-copy-or-move-files (operation &optional dest)
  "Copy or move selected files depending on OPERATION.
When DEST is given then use this path as destination path.
Otherwise ask user where to copy/move files to."
  (unwind-protect
      (progn
	(let ((use-dialog-box nil))
	  (efar-with-notification-disabled
	   (let* ((side (efar-get :current-panel))
		  (todir  (let ((todir (efar-get :panels (efar-other-side) :dir)))
			    (if (file-exists-p todir)
				todir
			      (efar-get :panels side :dir))))
		  (files (efar-selected-files side nil)))
	     
	     (when files
	       
	       (let ((destination (or dest
				      (read-file-name (if (equal operation :copy)
							  "Copy selected file(s) to "
							"Move selected file(s) to ")
						      (file-name-as-directory todir)
						      nil
						      nil
						      ;;when only one file is selected we add file name to proposed path
						      (when (equal (length files) 1) (efar-get-short-file-name (car files)))))))
		 
		 (efar-set-status (if (equal operation :copy)
				      "Copying files..."
				    "Moving files..."))
		 
		 (efar-copy-or-move-files-int (pcase operation
						(:copy :copy)
						(:move :move)
						(:rename :move))
					      files destination)))
	     
	     (efar-refresh-panel :left)
	     (efar-refresh-panel :right))))
	
	(efar-set-status "Ready"))))

(defun efar-copy-or-move-files-int (operation files todir &optional fromdir overwrite?)
  "Copy or move (depending on OPERATION) FILES into TODIR.
When FROMDIR is not defined then `default-directory' is used.
OVERWRITE? is a boolean indicating that existing files have to be overwritten.
Existing files can be skipped or overwritten depending on user's choice.
User also can select an option to overwrite all remaining files to not be asked multiple times."
  (cl-labels ;; make local recursive function (needed to share variable overwrite? in recursion)
      ((do-operation (operation files todir fromdir)
		     ;; if FROMDIR is not set, we use default-directory as source directory
		     (let ((default-directory (if fromdir fromdir default-directory)))
		       
		       (mapc ;; for each file in FILES
			(lambda (f)
			  ;; skip files "." and ".."
			  (unless (or (string= (car f) ".") (string= (car f) ".."))
			    ;; get new file name in destination folder
			    (let ((newfile
				   (if (file-directory-p todir)
				       (expand-file-name (efar-get-short-file-name f) todir)
				     todir)))
			      (cond
			       ;; if file is a real file and doesn't exist in destination folder
			       ((and (not (equal (cadr f) t)) (not (file-exists-p newfile)))
				;; we just copy it using elisp function
				(if (equal operation :copy)
				      (efar-retry-when-error (copy-file (car f) newfile))
				  (efar-retry-when-error (rename-file (car f) newfile nil))))
			       			       
			       ;; if file is a directory and doesn't exist in destination folder
			       ((and (equal (cadr f) t) (not (file-exists-p newfile)))
				;; we just copy directory using elisp function
				(if (equal operation :copy)
				    (efar-retry-when-error (copy-directory (car f) newfile nil nil nil))
				  (efar-retry-when-error (rename-file (car f) newfile))))
			       
			       ;; if file is a real file and does exist in destination folder
			       ((and (not (equal (cadr f) t)) (file-exists-p newfile))
				(progn
				  ;; we ask user what to do (overwrite, not overwrite, overwrite all remaining)
				  ;; if user was already asked before and the answer was "All", we don't ask again
				  (setf overwrite? (cond
						    ((or (null overwrite?) (string= overwrite? "No") (string= overwrite? "Yes"))
						     (efar-completing-read (concat "File " newfile " already exists. Overwrite? ") (list "Yes" "No" "All")))
						    (t overwrite?)))
				  ;; we copy file (overwrite) using elisp function if user approved it
				  (unless (string= overwrite? "No")
				    (if (equal operation :copy)
					(efar-retry-when-error (copy-file (car f) newfile t nil nil nil))
				      (efar-retry-when-error (rename-file (car f) newfile t))))))
			       
			       ;; if file is a directory and does exist in destination folder
			       ((and (equal (cadr f) t) (file-exists-p newfile))
				;; we call local function recursively
				(do-operation operation (directory-files-and-attributes (car f) nil nil t 'string) newfile (expand-file-name (efar-get-short-file-name f) default-directory) )
				(when (equal operation :move)
				  (delete-directory (car f))))))))
			
			files))))
    ;; call local function first time
    (do-operation operation files todir fromdir)) )

(defun efar-completing-read (prompt &optional options)
  "Read a string in the minibuffer, with completion.
PROMPT is a string to prompt with.
OPTIONS is a collection with possible answers."
  (let* ((completion-ignore-case t)
	 (options (or options '("Yes" "No")))
	 (prompt (format "%s (%s)"
			 prompt
			 (mapconcat #'identity options " | "))))
    (completing-read prompt options nil t nil nil (car options))))

(defun efar-do-delete ()
  "Delete files."
  (interactive)
  (efar-when-can-execute
   (let ((mode (efar-get :panels (efar-get :current-panel) :mode)))
     (pcase mode
       (:files (efar-delete-selected))
       (:search (efar-delete-selected))
       (:bookmark (efar-delete-bookmark))))))

(defun efar-delete-selected ()
  "Delete selected file(s)."
  (unwind-protect
      (efar-with-notification-disabled
       (let* ((side (efar-get :current-panel))
	      (selected-files (efar-selected-files side nil)))
	 ;; ask user for confirmation
	 (when (and selected-files (string= "Yes" (efar-completing-read "Delete selected files?")))
	   ;; do the deletion of selected files
	   (efar-set-status "Deleting files...")
	   (mapc(lambda (f)
		  (if (equal (cadr f) t)
		      (efar-retry-when-error (delete-directory (car f) t))
		    (efar-retry-when-error (delete-file (car f)))))
		selected-files)
	   
	   (efar-refresh-panel side)
	   
	   (when (string= (efar-get :panels side :dir) (efar-get :panels (efar-other-side) :dir))
	     (efar-refresh-panel (efar-other-side)))))))
  
  (efar-set-status "Ready"))

(defun efar-do-set-file-modes ()
  "Change file permissions."
  (interactive)
  (efar-when-can-execute
   (unwind-protect
       (efar-with-notification-disabled
	(let* ((side (efar-get :current-panel))
	       (selected-files (efar-selected-files side nil)))
	  (when selected-files
	    (let ((modes (read-file-modes)))
	      (efar-set-status "Setting mode for selected files...")
	      (mapc (lambda (f)
		      (efar-retry-when-error (set-file-modes (car f) modes)))
		    selected-files))
	    
	    (efar-refresh-panel side nil nil)
	    
	    (when (string= (efar-get :panels side :dir) (efar-get :panels (efar-other-side) :dir))
	      (efar-refresh-panel (efar-other-side)))))))
   
   (efar-set-status "Ready")))

;;------------------------------------------------------------------
;; efar displaying status
;;------------------------------------------------------------------

(defun efar-reset-status ()
  "Reset eFar status to default one."
  (when (efar-get :reset-status?)
    (efar-set-status "Ready")))

(defun efar-set-status (&optional status seconds reset? notify-with-color?)
  "Set eFar status to STATUS.
When STATUS is nil use default 'Ready' status.
When SECONDS is defined then status is displayed given time.
When RESET? is t then status will be automatically changed to default
on any next cursor movement.
When NOTIFY-WITH-COLOR? is t then blink red."
  (with-current-buffer efar-buffer-name
    
    (when reset?
      (efar-set t :reset-status?))
    
    (let ((prev-status (efar-get :status))
	  (status (or status "Ready")))
      
      (efar-set status :status)

      (let ((status-string (if notify-with-color?
			       (propertize status 'face '(:background "red"))
			     status)))
	(setq mode-line-format (list " " mode-line-modes status-string)))

      (when notify-with-color?
	(run-at-time 0.6 nil
		     #'(lambda()
			(setq mode-line-format (list " " mode-line-modes (efar-get :status)))
			(force-mode-line-update))))

      (force-mode-line-update)
      
      (when seconds
	(run-at-time seconds nil
		     `(lambda()
			(efar-set-status ',prev-status)))))))

(defun efar-do-show-help ()
  "Display a buffer with all eFar keybindings description.."
  (interactive)
  (efar-when-can-execute
   (let ((buffer (get-buffer-create "*Efar key bindings*")))
     (with-current-buffer buffer
       (read-only-mode -1)
       (erase-buffer)

       (insert (propertize "How to customize eFar key bindings?\n\n" 'face 'bold))
       (insert (format "Suppose you want to replace default binding %s by %s for command %s.\n"
		       (propertize "<up>" 'face 'bold)
		       (propertize "C-p" 'face 'bold)
		       (propertize "efar-do-move-down" 'face 'bold)))
       (insert "Then add following code to your init file:\n\n")
       
       (insert (propertize "(eval-after-load 'efar\n  '(progn\n    (define-key efar-mode-map (kbd \"<up>\") nil)\n    (define-key efar-mode-map (kbd \"C-p\") 'efar-do-move-up)))\n\n" 'face 'italic))
       (insert "If you like to just add an additional binding and keep default one then the first 'define-key' is not needed.\n\n\n")
       (insert "Bellow is a list of currently configured bindings:\n\n")
       
       (cl-loop for func in (let ((funcs '()))
			      (cl--map-keymap-recursively (lambda (e d) (when (and e d (symbolp d)) (cl-pushnew  d funcs))) efar-mode-map)
			      funcs) do
			      (let* ((keys (where-is-internal func efar-mode-map))
				     (keys (mapconcat #'key-description keys ", ")))
				(insert (format "%s\t\t%s\nM-x %s\n\n"
						(propertize keys 'face '(:foreground "dark blue") )
						(documentation func)
						(propertize (symbol-name func) 'face '(:underline t))))))
       
       (align-regexp (point-min) (point-max) "\\(\\s-*\\)\t" nil 2)
       (goto-char 0)
       (read-only-mode 1)
       (setq-local mode-line-format nil)
       (local-set-key (kbd "q") 'delete-frame))
     
     (display-buffer buffer))))

(defun efar-process-mouse-event (event)
  "Process mouse event EVENT."
  (select-window (get-buffer-window efar-buffer-name))
  
  (let ((click-type (car event)))
    
    (cond
     ;; BUTTON DOWN
     ((or (equal "down-mouse-1" (symbol-name click-type))
	  (equal "C-down-mouse-1" (symbol-name click-type))
	  (equal "S-down-mouse-1" (symbol-name click-type))
	  (equal "down-mouse-3" (symbol-name click-type)))
      (efar-process-mouse-down event))
     
     ;; MOUSE DRAG HAPPENED
     ((or (equal "drag-mouse-1" (symbol-name click-type))
	  (equal "C-drag-mouse-1" (symbol-name click-type)))
      (efar-process-mouse-drag event))
     
     ;; MOUSE WHEEL SCROLLED
     ((string-match-p "wheel-" (symbol-name click-type))
      (efar-process-mouse-wheel event))
     
     ;; BUTTON CLICKED
     ((or (equal "mouse-1" (symbol-name click-type))
	  (equal "mouse-3" (symbol-name click-type))
	  (equal "double-mouse-1" (symbol-name click-type))
	  (equal "C-mouse-1" (symbol-name click-type))
	  (equal "S-mouse-1" (symbol-name click-type)))
      (efar-process-mouse-click event))))
  
  ;; finally redraw if necessary
  (efar-write-enable (efar-redraw)))

(defun efar-process-mouse-down (event)
  "Do actions when mouse button is pressed.
The point where mouse click occurred determined out of EVENT parameters."
  (let* ((pos (nth 1 (nth 1 event)))
	 (props (plist-get (text-properties-at pos) :control))
	 (side (cdr (assoc :side props)))
	 (control (cdr (assoc :control props))))
    
    (setf efar-mouse-down-p t)
    
    ;; when clicked on file entry select it
    (when (equal control :file-pos)
      (let ((position (cdr (assoc :file-number props))))
	(efar-set position :panels side :current-pos)
	;; in dir-compare mode select corresponding file in other panel as well
	(when (equal :dir-diff (efar-get :panels :left :mode))
	  (efar-set position :panels (efar-other-side side) :current-pos))))
    ;; switch to panel if necessarry
    (when (and side
	       (cdr (assoc :switch-to-panel props))
	       (not (equal (efar-get :current-panel) side)))
      (efar-do-switch-to-other-panel))))

(defun efar-process-mouse-drag (event)
  "Do actions when drag&drop action occurrs.
The start and end points of drag&drop action determined out of EVENT parameters."
  (let* ((click-type (car event))
	 (source (nth 1 (nth 1 event)))
	 (source-props (plist-get (text-properties-at source) :control))
	 (source-side (cdr (assoc :side source-props)))
	 (source-control (cdr (assoc :control source-props)))
	 (operation (if (equal "C-drag-mouse-1" (symbol-name click-type))
			:copy :move)))
    
    (setf efar-mouse-down-p nil)
    
    (let ((destination (nth 0 (nth 2 event))))
      
      (pcase (type-of destination)
	
	;; DRAG&DROP WITHIN EMACS frame
	('window
	 (let ((dest-props (plist-get (text-properties-at (nth 1 (nth 2 event))
							  (window-buffer destination)) :control)))
	   ;; if dragged to eFar
	   (if (equal destination (get-buffer-window efar-buffer-name))
	       
	       (cond
		;; when panel splitter is dragged
		((equal source-control :splitter)
		 ;; calulate the distance and move the splitter
		 (let* ((shift (- (car (nth 6 (nth 1 event)))
				  (car (nth 6 (nth 2 event)))))
			(percentage (/ (* (abs shift) 100) (floor (efar-get :window-width) 2))))
		   (efar-move-splitter (if (< shift 0) (* percentage -1) percentage))))
		
		;; else we process dragging in :files mode only
		(t (when (equal (efar-get :panels source-side :mode) :files)
		     (let* ((dest-side (cdr (assoc :side dest-props)))
			    (dest-control (cdr (assoc :control dest-props)))
			    (dest-file (cdr (assoc :file-name dest-props))))
		       
		       (when (equal (efar-get :panels dest-side :mode) :files)
			 (cond
			  ;; dragged to the same panel
			  ((equal source-side dest-side)
			   
			   (cond
			    ;; if button released over file entry
			    ((equal dest-control :file-pos)
			     (when (file-directory-p dest-file)
			       (efar-copy-or-move-files operation dest-file)))
			    
			    ;; else if button released over any other panel area
			    (t
			     (let ((files (efar-selected-files source-side nil nil t)))
			       (when (equal source-control :file-pos)
				 ;; we make a copy of selected files by new names
				 (cl-loop for file in files do
					  (efar-copy-or-move-files-int :copy (list file) (expand-file-name (concat "copy_" (efar-get-short-file-name file)) (efar-get :panels dest-side :dir))))
				 (efar-get-file-list dest-side))))))
			  
			  ;; dragged to the other panel
			  (t
			   (efar-copy-or-move-files operation
						    ;; when dropped on empty area or on a file
						    (if (or (string-empty-p dest-file)
							    (not (file-directory-p dest-file)))
							;; then copy/move files to the directory of other panel
							(efar-get :panels dest-side :dir)
						      ;; else if dropped on an directory item then copy/move to that directory
						      dest-file)))))))))
	     
	     ;; else if dragged to another buffer
	     ;; then we just open file in another buffer
	     (let ((file (caar (efar-selected-files source-side t nil t))))
	       (when (and (equal source-control :file-pos)
			  file)
		 (set-window-buffer destination (find-file-noselect file)))))))
	
	
	;; DRAG&DROP OUTSIDE EMACS (not suported)
	('frame (message-box "Drag&drop to outside world is not supported."))))))


(defun efar-process-mouse-click (event)
  "Do actions when mouse button released.
The point where mouse click occurred determined out of EVENT parameters."
  
  (setf efar-mouse-down-p nil)
  
  (let* ((click-type (car event))
	 (pos (nth 1 (nth 1 event)))
	 (props (plist-get (text-properties-at pos) :control))
	 (side (cdr (assoc :side props)))
	 (files (efar-get :panels side :files))
	 (control (cdr (assoc :control props))))
    
    ;; when single click on a file entry - auto read file
    (when (and (equal control :file-pos)
	       (equal click-type 'mouse-1))
      (efar-auto-read-file))
    
    ;; when clicked with ctrl we mark single item
    (when (or (equal click-type 'C-mouse-1)
	      (equal click-type 'mouse-3))
      (efar-mark-file t))
    
    ;; when clicked with shift we mark all items between clicked item and item marked last time
    (when (and (equal click-type 'S-mouse-1)
	       (equal control :file-pos))
      (let ((last-marked (cl-position-if
			  (lambda(e) (equal (car e) (caar (efar-get :panels side :selected))))
			  files))
	    (selected-file-number (+ (cdr (assoc :file-number props)) (efar-get :panels side :start-file-number)))
	    (selected '()))
	(if (not last-marked)
	    (efar-mark-file t)
	  
	  (cl-loop for n in (number-sequence last-marked
					     selected-file-number
					     (if (< last-marked selected-file-number) 1 -1))
		   do (push (nth n files) selected))
	  (efar-set selected :panels side :selected))))
    
    ;;when double clicked
    (when (equal click-type 'double-mouse-1)
      (if (equal control :splitter)
	  (efar-move-splitter :center))
      (when (and (equal side (efar-get :current-panel))
		 (equal control :file-pos))
	(efar-do-enter-directory)))

    ;; when clicked on :dir-diff-display-changed-only control
    (when (equal control :dir-diff-display-changed-only)
      (efar-show-dir-diff-toggle-changed-only))

    ;; when clicked on directory comparison option controls
    (when (equal control :dir-diff-comp-param-switcher)
      (let ((par (cdr (assoc :param props))))
	(efar-dir-diff-toggle-comparison-display-options par)))
    
    ;; when clicked on sorting controls
    (when (or (equal control :sort-func)
	      (equal control :sort-order))
      ;; if clicked on sort func control then change sort function to the next one
      (and (equal control :sort-func)
	   (efar-set (let ((p (cl-position (efar-get :panels side :sort-function-name) efar-sort-functions :test (lambda(a b) (equal (car b) a)))))
		       (cond ((equal p (- (length efar-sort-functions) 1))
			      (caar efar-sort-functions))
			     (t (car (nth (+ p 1) efar-sort-functions)))))
		     :panels side :sort-function-name))
      ;; if clicked on sort order control then switch sort order
      (and (equal control :sort-order)
	   (efar-set (not (efar-get :panels side :sort-order)) :panels side :sort-order))
      (efar-get-file-list side))
    
    ;; when clicked on col number control
    (when (equal control :col-number)
      (pcase (char-to-string (char-after pos))
	("+" (efar-change-column-number t side))
	("-" (efar-change-column-number nil side))))
    
    ;;when clicked maximize
    (when (equal control :maximize)
      (efar-change-mode side))
    
    ;; when clicked on file display mode switcher
    (when (equal control :file-disp-mode)
      (efar-change-file-disp-mode side))
    
    ;; when clicked on a directory name header
    ;; we show disks/mount points selector
    (when (equal control :directory-name)
      (efar-change-panel-mode :disks side))))

(defun efar-process-mouse-wheel (event)
  "Do actions when mouse wheel is scrolled.
The point where mouse scroll occurred determined out of EVENT parameters."
  (efar-move-cursor (if (string-match-p "down$" (symbol-name (car event)))
			:right
		      :left)
		    'no-auto-read))

(defun efar-do-change-directory ()
  "Go to specific directory."
  (interactive)
  (efar-when-can-execute
   (efar-go-to-dir (read-directory-name "Go to directory: " default-directory))
   (efar-write-enable (efar-redraw))))

(defun efar-do-increase-column-number ()
  "Increase number of columns in current panel."
  (interactive)
  (efar-when-can-execute
   (efar-change-column-number t)))

(defun efar-do-decrease-column-number ()
  "Decrease number of columns in current panel."
  (interactive)
  (efar-when-can-execute
   (efar-change-column-number nil)))

(defun efar-change-column-number (&optional increase side)
  "Change the number of columns in panel SIDE if given or in current panel.
Increase by 1 when INCREASE is t, decrease by 1 otherwise."
  (let* ((side (or side (efar-get :current-panel)))
	 (panel-mode (efar-get :panels side :mode))
	 (increase (or increase nil)))
    
    (if increase
	(when (< (efar-get :panels side :view panel-mode :column-number) 5)
	  (efar-set (+ (efar-get :panels side :view panel-mode :column-number) 1) :panels side :view panel-mode :column-number))
      (when (> (efar-get :panels side :view panel-mode :column-number) 1)
	(efar-set (- (efar-get :panels side :view panel-mode :column-number) 1) :panels side :view panel-mode :column-number)
	(let ((file (car (efar-current-file side))))
	  (unless (string= file "..") (efar-go-to-file file side))))))
  
  (efar-calculate-widths)
  (efar-write-enable (efar-redraw)))

(defun efar-do-change-mode ()
  "Change mode: single panel<->double panel."
  (interactive)
  (efar-when-can-execute
   (efar-change-mode)))

(defun efar-change-mode (&optional side)
  "Switch mode from double to single-panel or vice versa.
If a double mode is active then panel SIDE (or active one if not given)
becomes fullscreen."
  (let ((current-mode (efar-get :mode))
	(side (or side (efar-get :current-panel))))
    (efar-set (cond
	       ((equal current-mode :both) side)
	       (t :both))
	      :mode)
    (when (equal current-mode :both)
      (efar-set side :current-panel))
    
    (efar-calculate-widths)
    (efar-write-enable (efar-redraw))))

(defun efar-do-open-dir-other-panel ()
  "Open current directory in other panel."
  (interactive)
  (efar-when-can-execute
   (efar-go-to-dir default-directory (efar-other-side))
   (efar-write-enable (efar-redraw))))

(defun efar-do-copy-file-path ()
  "Copies to the clipboard the full path to the current file or directory."
  (interactive)
  (efar-when-can-execute
   (kill-new
    (caar
     (efar-selected-files (efar-get :current-panel) t t)))))

(defun efar-do-open-file-in-external-app ()
  "Open file under cursor in the external application."
  (interactive)
  (efar-when-can-execute
   (let* ((side (efar-get :current-panel))
	  (fnum (+ (efar-get :panels side :start-file-number) (efar-get :panels side :current-pos) ))
	  (file (nth fnum (efar-get :panels side :files)))
	  (@fname (expand-file-name (car file) (efar-get :panels side :dir))))
     
     (let* (
	    ($file-list
	     (if @fname
		 (progn (list @fname))
	       (if (eq major-mode 'dired-mode)
		   (dired-get-marked-files)
		 (list (buffer-file-name)))))
	    ($do-it-p (if (<= (length $file-list) 5)
			  t
			(y-or-n-p "Open more than 5 files? "))))
       (when $do-it-p
	 (cond
	  ((string-equal system-type "windows-nt")
	   (mapc
	    (lambda ($fpath)
	      (let ((f 'w32-shell-execute))
		(funcall f nil $fpath))) $file-list))
	  ((string-equal system-type "darwin")
	   (mapc
	    (lambda ($fpath)
	      (shell-command
	       (concat "open " (shell-quote-argument $fpath))))  $file-list))
	  ((string-equal system-type "gnu/linux")
	   (mapc
	    (lambda ($fpath) (let ((process-connection-type nil))
			       (start-process "" nil "xdg-open" $fpath))) $file-list))))))))

(defun efar-do-filter-files ()
  "Set file filtering in current panel."
  (interactive)
  (efar-when-can-execute
   (let ((side (efar-get :current-panel)))
     
     (efar-set (read-string "String to filter file names: " (efar-get :panels side :file-filter))
	       :panels side :file-filter)
     
     (efar-get-file-list side)
     (efar-set 0 :panels side :start-file-number)
     (efar-set 0 :panels side :current-pos)
     (efar-write-enable (efar-redraw)))))

(defun efar-fast-search (k)
  "Activate and/or perform incremental search.
K is a character typed by the user."
  (let ((str (efar-get :fast-search-string)))
    
    ;; if a printable character was pressed
    ;; add it to the end of search string
    (unless (member k '(:next :prev :back :clear))
      (setf str (format "%s%c" (or str "") k)))
    
    ;; if user entered at least one character
    ;; we can navigate to file(s) with matching name
    (when (and str
	       (not (string-empty-p  str)))
      
      ;; if user pressed DEL
      ;; then remove last character of the search string
      (when (equal k :back)
	(setf str (substring str 0 (- (length str) 1))))
      
      ;; get the list of files in current directory with names matching the search string
      (let* ((side (efar-get :current-panel))
	     (filtered-list (mapcan (lambda (e)
				      (when (string-match str (if (equal (efar-get :panels side :mode) :files)
								  (efar-get-short-file-name e)
								(car e)))
					(list (car e))))
				    (efar-get :panels side :files))))
	
	;; if user pressed key binding to go to next or previous occurence
	;; shift selector accordingly
	(cond ((equal k :next)
	       (if (= (+ (efar-get :fast-search-occur) 1) (length filtered-list))
		   (efar-set 0 :fast-search-occur)
		 (efar-set (+ 1 (efar-get :fast-search-occur)) :fast-search-occur)))
	      
	      ((equal k :prev)
	       (if (= (efar-get :fast-search-occur) 0)
		   (efar-set (- (length filtered-list) 1) :fast-search-occur)
		 (efar-set (- (efar-get :fast-search-occur) 1) :fast-search-occur))))
	
	;; store search string
	(efar-set str :fast-search-string)
	(efar-get-file-list side)
	
	;; navigate to matched file
	(let ((file-name (or (nth (efar-get :fast-search-occur) filtered-list) "")))
	  (efar-go-to-file file-name nil 0))
	
	(efar-write-enable (efar-redraw))))))

(defun efar-quit-fast-search (&optional no-refresh?)
  "Quite fast search mode.
When NO-REFRESH? is t the no eFar redraw occurs."
  (when efar-state
    (efar-set nil :fast-search-string)
    (efar-set 0 :fast-search-occur)
    (unless no-refresh?
      (let ((file (caar (efar-selected-files (efar-get :current-panel) t t))))
	(efar-get-file-list (efar-get :current-panel))
	(efar-go-to-file (or file "") nil 0)
	(efar-write-enable (efar-redraw))))))

(defun efar-get-accessible-directory-in-path (path)
  "Return first accessible directory in the PATH going from bottom to up.
If there are no accessible directories, return `user-emacs-directory'."
  
  ;; if directory PATH exists or is accessible
  (if (and (file-exists-p path)
	   (file-accessible-directory-p path))
      ;; return this directory
      (if (equal path "/")
	  path
	(string-trim-right path "[/]"))
    ;; else get parent directory
    (let ((parent-dir
	   (file-name-directory
	    (directory-file-name path))))
      ;; if we are in root directory already
      (if (string= parent-dir path)
	  ;; that means there are no accessible directories in the path and we return user-emacs-directory
	  user-emacs-directory
	;; otherwise check parent directory
	(efar-get-accessible-directory-in-path parent-dir )))))

(defun efar-refresh-panel (&optional side move-to-first? move-to-file-name)
  "Refresh given panel (or a current one when SIDE is not given).
When MOVE-TO-FIRST? is t move cursot to the first file.
When MOVE-TO-FILE-NAME is given then move cursor to the file with that name.
When DONT-UNMARK is t then marked items remains marked."
  (let* ((side (or side (efar-get :current-panel)))
	 (mode (efar-get :panels side :mode)))
    
    (when (equal mode :files)
      (efar-set (efar-get-accessible-directory-in-path (efar-get :panels side :dir))
		:panels side :dir))
    
    (efar-set nil :panels side :fast-search-string)
    
    (let ((current-file-name (cond
			      (move-to-first? "")
			      (move-to-file-name move-to-file-name)
			      (t (efar-current-file-name side))))
	  (current-file-number (if move-to-first? 0 (efar-current-file-number side))))
      
      (efar-get-file-list side)
      
      ;; keep selection of still existing files
      (let ((selected (efar-get :panels side :selected))
	    (files (efar-get :panels side :files)))
	(efar-set (cl-remove-if (lambda(e1)
				  (not (cl-member-if (lambda(e2)
						       (equal (car e1) (car e2)))
						     files)))
				selected)
		  :panels side :selected))
      
      (when (> (length (efar-get :panels side :files)) 0)
	(efar-go-to-file current-file-name side current-file-number)))
    
    (efar-write-enable (efar-redraw))))

(defun efar-go-to-dir (dir &optional side no-hist?)
  "Go to given DIR.
When SIDE is given show directory in this panel, otherwise in current one.
When NO-HIST? is t then DIR is not saved in the history list."
  (let* ((dir (when dir (efar-get-accessible-directory-in-path (expand-file-name dir))))
	 (side (or side (efar-get :current-panel)))
	 (current-dir (efar-get :panels side :dir))
	 (parent-dir (when (equal (efar-get :panels side :mode) :files) (efar-get-parent-dir current-dir)))
	 (go-to-parent? (string= dir parent-dir)))
    
    (when (eq side (efar-get :current-panel))
      (setf default-directory dir))
    
    (efar-set () :panels side :selected)
    (efar-set dir :panels side :dir)
    
    (efar-set nil :fast-search-string)
    
    (efar-set :files :panels side :mode)
    
    (efar-get-file-list side)
    
    ;; if we go to the directory which is a parent of current one
    ;; then we move cursor to the current directory in the list
    (if go-to-parent?
	(progn
	  (efar-go-to-file current-dir side 0))
      ;; otherwise go to the first item
      (progn
	(efar-set 0 :panels side :start-file-number)
	(efar-set 0 :panels side :current-pos)))
    
    ;; add directory in the list of last visited directories
    (unless no-hist?
      (let* ((current-hist (efar-get :directory-history))
	     (new-hist (cl-subseq (cl-remove-if (lambda(e) (equal dir (car e))) current-hist)
				  0 (when (> (length current-hist) efar-max-items-in-directory-history)
				      (- efar-max-items-in-directory-history 1)))))
	(push (cons (if (equal dir "/") dir (string-trim-right dir "[/]")) (list (cons :side side)  (cons :time (current-time)))) new-hist)
	
	(efar-set new-hist :directory-history)))
    
    ;; set up file change notification for the directory
    (efar-setup-notifier dir side)
    (efar-calculate-widths)
    (efar-write-enable (efar-redraw))))


(defun efar-get-parent-dir (dir &optional with-trailing-slash?)
  "Return parent directory of given DIR."
  (let ((parent (file-name-directory (directory-file-name dir))))
    (cond ((null parent)
	   nil)
	  ((equal parent "/")
           parent)
	  (with-trailing-slash? parent)
	  (t
	   (string-trim-right parent "[/]")))))

(defun efar-go-to-file (file &optional side prev-file-number)
  "Move cursor to the given FILE or to PREV-FILE-NUMBER if file cannot be found.
Do this in current panel, unless SIDE is given."
  (let* ((side (or side (efar-get :current-panel)))
	 (file (if (equal (efar-get :panels side :mode) :files)
		   (directory-file-name (expand-file-name file (efar-get :panels side :dir)))
		 file))
	 (number-of-files (length (efar-get :panels side :files)))
	 (panel-mode (efar-get :panels side :mode))
	 (column-number (efar-get :panels side :view panel-mode :column-number))
	 (new-file-number
	  (or
	   (cl-position file
			(mapcar (lambda (e) (car e)) (efar-get :panels side :files))
			:test 'string=)
	   (if (>= prev-file-number number-of-files)
	       (- number-of-files 1)
	     prev-file-number))))
    (cond
     
     ((and
       (>= new-file-number (efar-get :panels side :start-file-number))
       (< new-file-number (+ (efar-get :panels side :start-file-number) (* column-number (efar-get :panel-height)))))
      
      (progn
	(efar-set (- new-file-number (efar-get :panels side :start-file-number)) :panels side :current-pos)))
     
     ((< new-file-number (* column-number (efar-get :panel-height)))
      (progn
	(efar-set 0 :panels side :start-file-number)
	(efar-set new-file-number :panels side :current-pos)))
     
     (t
      (progn
	(efar-set new-file-number :panels side :start-file-number)
	(efar-set 0 :panels side :current-pos))))))

(defun efar-current-file-number (&optional side)
  "Return the number of file under cursor.
Do that for current panel or for panel SIDE if it's given."
  (let* ((side (or side (efar-get :current-panel)))
	 (start-file-number (efar-get :panels side :start-file-number)))
    
    (+ start-file-number (efar-get :panels side :current-pos))))

(defun efar-current-file-name (&optional side)
  "Return the full name of file under cursor.
Do that for current panel or for panel SIDE if it's given."
  (car (efar-current-file side)))

(defun efar-current-file (&optional side)
  "Return the file under cursor with it's attributes.
Do that for current panel or for panel SIDE if it's given."
  (let ((side (or side (efar-get :current-panel))))
    (nth (efar-current-file-number side) (efar-get :panels side :files))))

(defun efar-other-side (&optional side)
  "Return opposite panel to current panel or to panel SIDE if one is given.
:left <-> :right"
  (let ((side (if side side (efar-get :current-panel))))
    (if (equal side :left) :right :left)))

(defun efar-select-all (&optional deselect)
  "Mark (unmark when DESELECT is t) all files in current panel."
  (efar-write-enable
   (let ((side (efar-get :current-panel)))
     (efar-set (unless deselect
		 (cl-remove-if (lambda(e) (equal (car e) ".."))
			       (efar-get :panels side :files)))
	       :panels side :selected)
     (efar-redraw))))

(defun efar-do-mark-file ()
  "Mark file under cursor."
  (interactive)
  (efar-when-can-execute
   (efar-mark-file)))

(defun efar-do-mark-all ()
  "Mark all files in current directory."
  (interactive)
  (efar-when-can-execute
   (efar-select-all nil)))

(defun efar-do-unmark-all ()
  "Unmark all files in current directory."
  (interactive)
  (efar-when-can-execute
   (efar-select-all t)))

(defun efar-mark-file (&optional no-move?)
  "Mark file under cursor in current panel.
Unless NO-MOVE? move curosr one item down."
  (let* ((side (efar-get :current-panel))
	 (current-item (car (efar-selected-files side t nil)))
	 (selected-items (efar-get :panels side :selected)))
    
    (when current-item
      (if (cl-member-if (lambda(e) (equal (car e) (car current-item))) selected-items)
	  (efar-set (cl-delete-if  (lambda(e) (equal (car e) (car current-item))) selected-items) :panels side :selected)
	(efar-set (push current-item selected-items) :panels side :selected)))
    
    (unless no-move? (efar-move-cursor  :down))))

(defun efar-edit-file (&optional for-read?)
  "Visit file under cursor.
When FOR-READ? is t switch back to eFar buffer."
  (let* ((side (efar-get :current-panel))
	 (file (caar (efar-selected-files side t)))
	 (mode (efar-get :panels side :mode)))

    ;; open file in other window
    (when file

      (when (not (file-exists-p file))
	(error "File doesn't exist!"))
      
      (let ((buffer (find-file-other-window file)))
	
	;; if file is opened from search result list then enable isearch mode
	(when (and (equal mode :search)
		   (not (string-empty-p (or (cdr(assoc :text efar-search-last-command-params)) ""))))
	  (goto-char 0)
	  (setq case-fold-search (cdr (assoc :ignore-case? efar-search-last-command-params)))
	  
	  (isearch-mode t (cdr (assoc :regexp? efar-search-last-command-params)))
	  
	  (let ((string (cdr (assoc :text efar-search-last-command-params))))
	    (if case-fold-search
		(setq string (downcase string)))
	    (isearch-process-search-string string
					   (mapconcat #'isearch-text-char-description string "")))
	  (when for-read? (isearch-exit)))
	
	;; if file opened for editing unmark its buffer to prevent auto kill of the buffer
	(when (and (equal buffer (efar-get :last-auto-read-buffer))
		   (not for-read?))
	  (efar-set nil :last-auto-read-buffer))
	
	;; if file opened for reading only then goto back to eFar
	(when for-read?
	  (select-window (get-buffer-window (get-buffer efar-buffer-name))))
	
	;; add file to the list of last opned files
	(unless for-read?
	  (let* ((current-hist (efar-get :file-history))
		 (new-hist (cl-subseq (cl-remove-if (lambda(e) (equal file (car e))) current-hist)
				      0 (when (> (length current-hist) efar-max-items-in-directory-history)
					  (- efar-max-items-in-directory-history 1)))))
	    (push (cons file (list (cons :side side)  (cons :time (current-time)))) new-hist)
	    
	    (efar-set new-hist :file-history)))
	
	buffer))))

(defun efar-do-show-file-history ()
  "Show file history."
  (interactive)
  (efar-when-can-execute
   (efar-change-panel-mode :file-hist)))

(defun efar-do-edit-file ()
  "Edit file under cursor."
  (interactive)
  (efar-when-can-execute
   (efar-edit-file)))

(defun efar-do-read-file ()
  "Show content of the file under cursor in other buffer."
  (interactive)
  (efar-when-can-execute
   (efar-edit-file t)))

(defun efar-set-files-order (files side)
  "Change sort direction of FILES in panel SIDE."
  (if (efar-get :panels side :sort-order)
      (reverse files)
    files))

(defun efar-is-root-directory (dir)
  "Return t if DIR is a root directory, nil otherwise."
  (string= (file-name-as-directory dir)
	   (file-name-directory (directory-file-name dir))))

(defun efar-get-file-list (side)
  "Read file list for the directory showed in panel SIDE."
  (let* ((filter (efar-get :panels side :file-filter))
	 (fast-search-string (efar-get :fast-search-string))
	 (mode (efar-get :panels side :mode))
	 (root? (cond ((equal mode :dir-diff)
		       (null efar-dir-diff-current-dir))
		      ((equal mode :archive)
		       nil)		     
		      ((not (equal mode :files))
		       t)
		      (t
		       (efar-is-root-directory (efar-get :panels side :dir))))))
    (efar-set
     ;; if we are not in the root directory, we add entry to go up
     (append (unless root? (list (list ".." t)))
	     ;; change order of files according to selected mode (ASC or DESC)
	     (efar-set-files-order
	      
	      ;; build file list
	      (let ((files
		     ;; remove entries "." and ".." and filter file list according to selected wildcard
		     (cl-remove-if
		      (lambda (f)  (or
				    (string-suffix-p "/." (car f))
				    (string-suffix-p "/.." (car f))
				    (and (or (not (cadr f))
					     efar-filter-directories-p)
					 (not (string-suffix-p "/.." (car f)))
					 (> (length filter) 0 )
					 (not (string-match (wildcard-to-regexp filter) (car f))))
				    (and efar-fast-search-filter-enabled-p
					 fast-search-string
					 (not (string-match (if (cl-position ?* fast-search-string) (wildcard-to-regexp fast-search-string) fast-search-string)
							    (if (equal (car (efar-get :panels side :view (efar-get :panels side :mode) :file-disp-mode)) :long)
								(car f)
							      (efar-get-short-file-name f)))))))
		      
		      ;; get files and attributes
		      (efar-get-file-list-int side mode)))
		    
		    
		    ;; get selected sort function
		    ;; we do sorting only in modes :files, :search and :archive
		    (sort-function (cond ((or (equal mode :files)
					      (equal mode :archive)
					      (and (equal mode :search)
						   (not efar-search-running-p)))
					  (efar-get-sort-function (efar-get :panels side :sort-function-name)))
					 ((equal mode :dir-diff)
					  'efar-sort-files-by-name-dir-diff))))
		
	 	;;sort file list according to selected sort function
		(if sort-function
		    (sort files sort-function)
		  files))
	      
	      side))
     :panels side :files)))

(defun efar-get-file-list-int (side mode)
  "Prepare file list in panel SIDE.
The way to build a list depends on MODE."
  (pcase mode
    
    ;; panel is in mode :files
    (:files
     (directory-files-and-attributes (efar-get :panels side :dir) t nil t 'string))
    
    ;; entries to be displayed in directory history
    (:dir-hist
     (mapcar (lambda(d) (let ((attrs (file-attributes (car d) 'string)))
			  (append (push (car d) attrs) (list (cdr (assoc :time (cdr d)))))))
	     (efar-get :directory-history)))
    ;; entries to be displayed in file history
    (:file-hist
     (mapcar (lambda(d) (let ((attrs (file-attributes (car d) 'string)))
			  (append (push (car d) attrs) (list (cdr (assoc :time (cdr d)))))))
	     (efar-get :file-history)))
    ;; entries to be displayed in bookmark mode
    (:bookmark
     (mapcar (lambda(d) (let ((attrs (file-attributes d 'string)))
			  (push d attrs)))
	     (efar-get :bookmarks)))
    
    (:disks
     (let ((default-directory user-emacs-directory))
       (mapcar (lambda(d) (list d (file-directory-p d)))
	       (nconc (if (eq window-system 'w32)
			  (mapcar (lambda(e) (car (split-string e " " t)))
				  (cdr (split-string  (downcase (shell-command-to-string "wmic LogicalDisk get Caption"))
						      "\r\n" t)))
			(split-string (shell-command-to-string "df -h --output=target | tail -n +2") "\n" t))))))
    
    
    (:search
     (cl-copy-list (reverse efar-search-results)))

    (:search-hist
     (mapcar (lambda(e) (let ((text (cdr (assoc :text (car e))))
			      (dir (cdr (assoc :dir (car e))))
			      (wildcards (cdr (assoc :wildcards (car e)))))


			  (list (concat "Search"
					(when text (format " '%s'" text))
					(format " in %s (%s)"
						dir (string-join wildcards ","))
					(concat " -> "
						(when text
						  (let ((hits 0))
						    (cl-loop for file in (cdr e) do
							     (setq hits (+ hits (length (nth 13 file)))))
						    (format "%d hit(s) in" hits)))

						
						(format " %d file(s)" (length (cdr e)))))
				t)))
	     (reverse efar-search-history)))
    
    (:dir-diff
     (mapcar (lambda(e)
	       (append (list (expand-file-name (car (last e 3))
					       (if (equal side :left)
						   (cdr (assoc :left efar-dir-diff-last-command-params))
						 (cdr (assoc :right efar-dir-diff-last-command-params)))))
		       (cdr (car (last e 4)))
		       (list (car (last e 3)) (cl-subseq e 0 -4))))
	     (cl-remove-if (lambda(e)
			     (or (not (equal (car (last e))
					     efar-dir-diff-current-dir))
				 (and efar-dir-diff-show-changed-only-p
				      (efar-dir-diff-equal e))))
			   (hash-table-values efar-dir-diff-results))))
    (:archive
     
     (cl-remove-if (lambda(e)
		     (not (equal (car (last e)) efar-archive-current-dir)))
		   efar-archive-files))))

(defun efar-move-cursor (direction &optional no-auto-read?)
  "Move cursor in direction DIRECTION.
When NO-AUTO-READ? is t then no auto file read happens."
  (let* ((side (efar-get :current-panel))
	 (panel-mode (efar-get :panels side :mode)))
    (unless (= 0 (length (efar-get :panels side :files)))
      
      (unless efar-fast-search-filter-enabled-p
	(efar-quit-fast-search))
      
      (cl-labels
	  ((move-for-side (side)
			  (efar-write-enable
			   (let* ((curr-pos (efar-get :panels side :current-pos))
				  (max-files-in-column (efar-get :panel-height))
				  (max-file-number (length (efar-get :panels side :files)))
				  (start-file-number (efar-get :panels side :start-file-number))
				  (col-number (efar-get :panels side :view panel-mode :column-number))
				  (affected-item-numbers ()))
			     (cond
			      ;; if UP key pressed
			      ((equal direction :up)
			       (cond
				;; if we are on the first file in the list - do nothing
				((and (= start-file-number 0) (= curr-pos 0)) nil)
				;; if we are on first item
				((= curr-pos 0)
				 (progn (let ((rest (- start-file-number (* col-number max-files-in-column))))
					  (efar-set (if (< rest 0) 0 rest)
						    :panels side :start-file-number)
					  (efar-set (if (< rest 0) (- start-file-number 1) (- (* col-number max-files-in-column) 1))
						    :panels side :current-pos))))
				;; else move up by one
				(t (progn
				     (push  curr-pos affected-item-numbers)
				     (cl-decf curr-pos)
				     (push  curr-pos affected-item-numbers)
				     (efar-set curr-pos :panels side :current-pos)))))
			      
			      ;; if DOWN key is pressed
			      ((equal direction :down)
			       (cond
				;; if we are on the last file in the list - do nohing
				((= (+ start-file-number curr-pos) (- max-file-number 1)) nil)
				;; else if we are on last item
				((= curr-pos (- (* max-files-in-column col-number) 1))
				 (progn (efar-set (+ start-file-number curr-pos 1)
						  :panels side :start-file-number)
					(efar-set 0
						  :panels side :current-pos) ))
				;; else move down by one
				(t (progn
				     (push  curr-pos affected-item-numbers)
				     (cl-incf curr-pos)
				     (push  curr-pos affected-item-numbers)
				     (efar-set curr-pos :panels side :current-pos)))))
			      
			      ;; if LEFT key is pressed
			      ((equal direction :left)
			       (cond
				;; if we are on the first file in the list - do nothing
				((and (= start-file-number 0) (= curr-pos 0)) nil)
				
				;; we are in right column - move left by max-files-in-column
				((>= curr-pos max-files-in-column) (efar-set (- curr-pos max-files-in-column)
									     :panels side :current-pos))
				
				;; we are in left column
				((< curr-pos max-files-in-column)
				 (cond
				  ((= start-file-number 0) (efar-set 0
								     :panels side :current-pos))
				  ((> start-file-number (* col-number max-files-in-column)) (efar-set (- start-file-number max-files-in-column)
												      :panels side :start-file-number))
				  ((<= start-file-number (* col-number max-files-in-column)) (and
											      (efar-set 0
													:panels side :start-file-number)
											      (efar-set 0
													:panels side :current-pos)))))))
			      
			      ;; if HOME key is pressed
			      ((equal direction :home)
			       (and
				(efar-set 0
					  :panels side :start-file-number)
				(efar-set 0
					  :panels side :current-pos)))
			      
			      
			      ;; if END key is pressed
			      ((equal direction :end)
			       (and
				(efar-set (if (< max-file-number (* col-number max-files-in-column)) 0 (- max-file-number (* col-number max-files-in-column)))
					  :panels side :start-file-number)
				(efar-set (- (if (< max-file-number (* col-number max-files-in-column))  max-file-number (* col-number max-files-in-column)) 1)
					  :panels side :current-pos)))
			      
			      
			      ;; if RIGHT key is pressed
			      ((equal direction :right)
			       (cond
				;; if we are on the last file in the list - do nohing
				((= (+ start-file-number curr-pos) (- max-file-number 1)) nil)
				
				;; if there is more than max-files-in-column left then "scroll-down" column
				((> (- max-file-number start-file-number curr-pos) max-files-in-column)
				 (if (< curr-pos (* (- col-number 1) max-files-in-column))
				     (efar-set (+ curr-pos max-files-in-column)
					       :panels side :current-pos)
				   (efar-set (+ start-file-number max-files-in-column)
					     :panels side :start-file-number)))
				;; else go to the last file in the list
				(t (progn
				     (if (or (< max-file-number max-files-in-column)
					     (< (- max-file-number start-file-number) max-files-in-column))
					 (progn
					   (efar-set (- max-file-number start-file-number 1) :panels side :current-pos))

				       (efar-set (- max-file-number max-files-in-column) :panels side :start-file-number)
				       (efar-set (- max-file-number (- max-file-number max-files-in-column) 1) :panels side :current-pos)))))))
			     
			     (efar-output-files side affected-item-numbers)
			     
			     (efar-output-file-details side)
			     
			     (efar-set-status)
			     
			     (condition-case err
				 (unless no-auto-read? (efar-auto-read-file))
			       (error (efar-set-status (format "Error: %s"(error-message-string err)) nil t t)))))))
	
	(move-for-side side)
	(when (equal panel-mode :dir-diff)
	  (move-for-side (efar-other-side side)))))))

(defun efar-do-move-down ()
  "Move cursor down."
  (interactive)
  (efar-move-cursor :down))
  
(defun efar-do-move-up ()
  "Move cursor up."
  (interactive)
  (efar-move-cursor :up))

(defun efar-do-move-left ()
  "Move cursor one page up."
  (interactive)
  (efar-move-cursor :left))

(defun efar-do-move-right ()
  "Move cursor one page down."
  (interactive)
  (efar-move-cursor :right))

(defun efar-do-move-home ()
  "Move cursor to the beginning of the file list."
  (interactive)
  (efar-move-cursor :home))

(defun efar-do-move-end ()
  "Move cursor to the end of the file list."
  (interactive)
  (efar-move-cursor :end))

(defun efar-auto-read-file ()
  "Automatically show content of the directory or file under cursor."
  
  (let* ((file (caar (efar-selected-files (efar-get :current-panel) t nil t)))
	 (file-ext (file-name-extension (downcase (or file "")))))
    (when (and file
	       (not (one-window-p)) ;; don't show when eFar occupies whole frame
	       (or  (and efar-auto-read-files ;; if file auto read is enabled
			 (< (file-attribute-size (file-attributes file)) efar-auto-read-max-file-size) ;; if file size is less than maximum allowed size
			 (or (and (equal (length efar-auto-read-file-extensions) 1) (string= "*" (car efar-auto-read-file-extensions))) ;; if any file type is configured to be auto read
			     (and file-ext (cl-member file-ext efar-auto-read-file-extensions :test 'equal)))) ;; or if files type is configured to be ato read
		    
		    (and efar-auto-read-directories ;; if directory auto read is enabled
			 (file-directory-p file)))) ;; current item under cursor is a directory
      
      (let ((last-auto-read-buffer (efar-get :last-auto-read-buffer))) ;; get the last auto read buffer
	;; we don't want to keep buffers for auto-opened files/dirs
	;; so we kill last auto read buffer if:
	;; - now we open different file
	;; - last auto read buffer is not modified
	(when (and
	       last-auto-read-buffer
	       (not (string= file (buffer-file-name last-auto-read-buffer)))
	       (not (buffer-modified-p last-auto-read-buffer)))
	  (kill-buffer last-auto-read-buffer))
	
	(let ((last-auto-read-buffer-exists? (get-file-buffer file)) ;; check if buffer for last auto read file exists
	      (buffer (efar-edit-file t))) ;; open current file for read
	  
	  ;; if buffer for last auto read file does not exists
	  ;; remember current buffer as last read one
	  (unless last-auto-read-buffer-exists?
 	    (efar-set buffer :last-auto-read-buffer)))))))

(defun efar-handle-enter (&optional copy-to-shell?)
  "Handle enter key pressing.
Do action depending on the type of item under cursor:
when directory - enter this directory
when executable file - open shell and execute it in the shell
when normal file - open it in external application.
When COPY-TO-SHELL? is t file name is copied to the shell."
  (let* ((side (efar-get :current-panel))
	 (file (car (efar-selected-files side t t)))
	 (executable? (file-executable-p (car file)))
	 (archive-type (catch 'archive-type
			 (cl-loop for archive-type in (mapcar (lambda(e) (car e)) efar-archive-configuration) do
				  (when (string-match-p (concat archive-type "$") (car file))
				    (throw 'archive-type archive-type)))))
	 (dir? (or
		;; file is a normal directory
		(equal (cadr file) t)
		;; file is a symlink pointing to the directory
		(and (stringp (cadr file))
		      (file-directory-p (cadr file))))))
    
    (cond ((or copy-to-shell?
	       (and executable?
		    (not dir?)))
	   (efar-execute-file copy-to-shell?))

	  (archive-type
	   (efar-archive-enter-archive side (car file) archive-type))

	  (dir?
	   (efar-enter-directory))

	  (t (efar-do-open-file-in-external-app)))))

(defun efar-do-enter-directory ()
  "Enter element under cursor."
  (interactive)
  (efar-when-can-execute
   (let ((mode (efar-get :panels (efar-get :current-panel) :mode)))
     (pcase mode
       (:files (efar-handle-enter))
       (:dir-hist (efar-navigate-to-file))
       (:file-hist (efar-navigate-to-file))
       (:bookmark (efar-navigate-to-file))
       (:disks (efar-switch-to-disk))
       (:search (efar-navigate-to-file))
       (:search-hist (efar-search-open-from-history))
       (:dir-diff (efar-dir-diff-enter-directory))
       (:archive (efar-archive-handle-enter))))))
 
(defun efar-do-enter-parent ()
  "Go to the parent directory."
  (interactive)
  (efar-when-can-execute
   (let ((mode (efar-get :panels (efar-get :current-panel) :mode)))
     (pcase mode
       (:files (efar-enter-directory t))
       (:dir-diff (efar-dir-diff-enter-directory t))))))

(defun efar-do-send-to-shell ()
  "Insert name of the file under the cursor to the shell."
  (interactive)
  (efar-when-can-execute
   (efar-handle-enter t)))

(defun efar-do-open-shell ()
  "Open shell buffer."
  (interactive)
  (efar-when-can-execute
   (efar-display-shell)))

(defun efar-display-shell (&optional go-to-dir?)
  "Open eshell buffer.
CD to `default-directory' when GO-TO-DIR? is t."
  (save-window-excursion
    (let* ((dir default-directory)
	   (eshell-buffer-name efar-shell-buffer-name))
      (eshell)
      (when (and (null eshell-current-command)
		 go-to-dir?)
	(with-current-buffer eshell-buffer-name
	  (goto-char (point-max))
	  (let ((old-input (eshell-get-old-input)))
	    (eshell-kill-input)
	    (eshell/cd dir)
	    (eshell-send-input)
	    (insert old-input))))))
  (switch-to-buffer-other-window efar-shell-buffer-name)
  (goto-char (point-max)))

(defun efar-execute-file (&optional dont-run?)
  "Insert file name under cursor to shell buffer.
Execute it unless DONT-RUN? is t."
  (efar-display-shell nil)
  (sit-for 0.1)
  (select-window (get-buffer-window (get-buffer efar-buffer-name)))
  
  (let* ((subtask-running? (with-current-buffer efar-shell-buffer-name
			     eshell-current-command ))
	 (ready? (or (null (get-buffer efar-shell-buffer-name))
		     (null subtask-running?)
		     (equal "Yes" (efar-completing-read (concat "Operation is in progress '"
								(with-current-buffer efar-shell-buffer-name
								  (concat eshell-last-command-name
									  (when eshell-last-arguments
									    (concat " "
										    (string-join eshell-last-arguments " ")))))
								"'. Abort? "))))))
    
    (when ready?
      (let* ((side (efar-get :current-panel))
	     (file (caar (efar-selected-files side t t))))
	
	(when subtask-running?
	  (with-current-buffer efar-shell-buffer-name
	    (eshell-kill-process)))
	(sit-for 0.1)
	(efar-display-shell nil)
	(goto-char (point-max))
	(unless dont-run?
	  (eshell-kill-input))
	(insert "\"" file "\" ")
	(unless dont-run?
	  (eshell-send-input))))))

(defun efar-enter-directory (&optional go-to-parent?)
  "Enter directory under cursor or parent directory when GO-TO-PARENT? is t."
  (let* ((side (efar-get :current-panel))
	 (current-dir-path (efar-get :panels side :dir))
	 (selected-file (car (efar-selected-files side t t)))
	 (file (if (or go-to-parent?
		       (equal (car selected-file) ".."))
		   ;; get parent directory
		   (list (efar-get-accessible-directory-in-path (efar-get-parent-dir current-dir-path)) t)
		 ;; get directory under cursor
		 selected-file)))
    (efar-quit-fast-search 'no-refresh)
    (when (or
	   ;; file is a normal directory
	   (equal (cadr file) t)
	   ;; file is a symlink pointing to the directory
	   (and (stringp (cadr file))
		(file-directory-p (cadr file))))
      (let ((newdir (expand-file-name (car file) current-dir-path)))
	(cond
	 ((not (file-accessible-directory-p  newdir))
	  (efar-set-status (concat "Directory "  newdir " is not accessible") 3 nil t))
	 
	 (t
	  (efar-go-to-dir newdir side)))))))

(defun efar-do-show-directory-history ()
  "Show directory history."
  (interactive)
  (efar-when-can-execute
   (efar-change-panel-mode :dir-hist)))

(defun efar-do-directory-history-previous ()
  "Go to the previous directory in the directory history."
  (interactive)
  (efar-when-can-execute
   (efar-go-directory-history-cycle :backward)))

(defun efar-do-directory-history-next ()
  "Go to the next directory in the directory history."
  (interactive)
  (efar-when-can-execute
   (efar-go-directory-history-cycle :forward)))

(defun efar-go-directory-history-cycle (direction)
  "Loop over directory history entries in direction DIRECTION."
  (let ((dir-hist (efar-get :directory-history)))
    (if (or (not dir-hist)
	    (zerop (length dir-hist)))
	
	(efar-set-status "Directory history is empty" 2 t t)
      
      (let* ((side (efar-get :current-panel))
	     (index (cl-position (efar-get :panels side :dir) dir-hist :test (lambda(a b) (equal a (car b)))))
	     (new-index (if (equal direction :forward) (+ 1 index) (- index 1))))
	(when (< new-index 0) (setf new-index (- (length dir-hist) 1)))
	(when (> new-index (- (length dir-hist) 1)) (setf new-index 0))
	(efar-go-to-dir (car (nth new-index dir-hist)) side t)
	(efar-write-enable (efar-redraw))))))

(defun efar-scroll-other-window (direction)
  "Scroll content of other window in direction DIRECTION."
  (scroll-other-window (if (eq direction :down) 1 -1)))

(defun efar-do-scroll-other-window-up ()
  "Scroll other window up."
  (interactive)
  (efar-when-can-execute
   (efar-scroll-other-window :up)))

(defun efar-do-scroll-other-window-down ()
  "Scroll other window down."
  (interactive)
  (efar-when-can-execute
   (efar-scroll-other-window :down)))

(defun efar-do-switch-to-other-panel ()
  "Switch to other panel."
  (interactive)
  (efar-when-can-execute
   (efar-quit-fast-search)
      
   (let ((side (efar-get :current-panel))
	 (mode (efar-get :mode)))

     (efar-set (efar-other-side side) :current-panel)
     (when (not (equal mode :both))
       (efar-set (efar-other-side mode) :mode))
     
     (setf default-directory (if (equal :dir-diff (efar-get :panels :right :mode))
 				 (cdr (assoc (efar-get :current-panel) efar-dir-diff-last-command-params))
			       (efar-get :panels (efar-get :current-panel) :dir))))
   (efar-calculate-widths)
   (efar-write-enable (efar-redraw))))

(defun efar-calculate-window-size ()
  "Calculate and set windows sizes."
  ;; fix for the issue https://github.com/suntsov/efar/issues/17
  ;; request window-width and window-height of eFar buffer window explicitelly
  (let ((efar-window (get-buffer-window efar-buffer-name)))
    (efar-set (- (window-width efar-window) 1) :window-width)
    (efar-set (window-height efar-window) :window-height)
    (efar-set (- (window-height efar-window) 6 efar-height-correction) :panel-height)))

(defun efar-redraw (&optional reread-files?)
  "The main function to output content of eFar buffer.
When REREAD-FILES? is t then reread file list for both panels."
  (interactive)
  (with-current-buffer efar-buffer-name
    (efar-calculate-window-size)
    (erase-buffer)
    
    (if (< (efar-get :window-width) 30)
	(insert "eFar buffer is too narrow")
      ;; draw all border lines
      (efar-draw-border )
      ;; apply default face
      (put-text-property (point-min) (point-max) 'face 'efar-border-line-face)
      ;; output directory names above each panel
      (efar-output-dir-names :left)
      (efar-output-dir-names :right)
      ;; output panel headers with panel controls
      (efar-output-controls :left)
      (efar-output-controls :right)
      ;; output file lists
      (when reread-files?
	(efar-get-file-list :left)
	(efar-get-file-list :right))
      (efar-output-files :left)
      (efar-output-files :right)
      ;; output details about files under cursor
      (efar-output-file-details :left)
      (efar-output-file-details :right)
      ;; during drag we show hand pointer
      (when efar-mouse-down-p
	(put-text-property (point-min) (point-max) 'pointer 'hand)))))

(defun efar-do-reinit ()
  "Reinitialize eFar state."
  (interactive)
  (efar nil t))

(defun efar-get-short-file-name (file)
  "Return short name of a given FILE."
  (file-name-nondirectory (directory-file-name (car file))))

(defun efar-output-file-details (side)
  "Output details of the file under cursor in panel SIDE."
  (let* ((mode (efar-get :mode))
	 (panel-mode (efar-get :panels side :mode))
	 (selected-file (car (efar-selected-files side t t
						  (not (equal :search-hist panel-mode)))))
	 (file (if (and (not (equal (car selected-file) ".."))
			(equal :dir-diff (efar-get :panels side :mode)))
		   (when selected-file
		     (append (list (car selected-file)) (file-attributes (car selected-file))))
		 selected-file))
	 (width (efar-panel-width side))
	 (status-string))
    
    (when (or (equal mode :both) (equal mode side))
      
      (cond
       ;; in search history mode we show some details about selected search request
       ((equal panel-mode :search-hist)
	(if efar-search-history
	    (let* ((search-rec (nth (efar-current-file-number side) (reverse efar-search-history)))
		   (started (cdr (assoc :start-time (car search-rec))))
		   (finished (cdr (assoc :end-time (car search-rec))))
		   (ignore-case? (cdr (assoc :ignore-case? (car search-rec))))
		   (regexp? (cdr (assoc :regexp? (car search-rec)))))
	      (setf status-string (format "Started: %s Took: %ds Regexp?: %S Ignore case?: %S"
					  (format-time-string "%D %T" started)
					  (- finished started)
					  regexp?
					  ignore-case?)))
	  (setf status-string "")))
       ;; in all other modes we show details about selected file/directory
       (t
	(if (and file
		 (efar-get :panels side :files)
		 (or (equal mode :both) (equal mode side)))
	    
	    (setf status-string (concat  (efar-get-short-file-name file)
					 "  "
					 (format-time-string "%x %X" (nth 6 file))
					 "  "
					 (if (equal (nth 1 file) t)
					     "Directory"
					   (when (numberp (nth 8 file))
					     (format "%d bytes (%s)" (nth 8 file) (efar-file-size-as-string (nth 8 file)))))))
	  (setf status-string (if (efar-get :panels side :files) "Non-existing or not-accessible file!" "")))))
      
      (efar-place-item nil (+ 3 (efar-get :panel-height))
		       status-string
		       'efar-border-line-face
		       width nil side :left t))))

(defun efar-panel-width (side)
  "Calculate and return the width of panel SIDE."
  (let ((widths (if (equal side :left)
		    (car (efar-get :column-widths))
		  (cdr (efar-get :column-widths)))))
    (if (null widths)
	0
      (+ (apply #'+ widths)
	 (- (length widths) 1)))))

(defun efar-output-files (side &optional affected-item-numbers)
  "Output the list of files in panel SIDE.
Redraw files with numbers in AFFECTED-ITEM-NUMBERS if given,
otherwise redraw all."
  (let ((mode (efar-get :mode)))
    (when (and
	   ;; when there are files to output
	   (not (zerop (length (efar-get :panels side :files))))
	   ;; and panel is displayed
	   (or (equal mode :both) (equal mode side)))
      
      (let ;; get column widths for given panel
	  ((widths (if (equal side :left)
		       (car (efar-get :column-widths))
		     (cdr (efar-get :column-widths))))
	   ;; get display mode for current panel
	   (disp-mode (car (efar-get :panels side :view (efar-get :panels side :mode) :file-disp-mode)))
	   (panel-mode (efar-get :panels side :mode)))
	
	(goto-char 0)
	(forward-line 1)
	
	(let*
	    ;; calculate start column for printing file names
	    ((start-column (cond ((equal side :left) 1) ;; left panel always starts at 1
				 ((and (equal side :right) (equal mode :right)) 1) ;; right panel when it's alone also starts at 1
				 (t (+ (efar-panel-width :left) 2)))) ;; otherwise start at position where left panel ends
	     ;; maximum number in one column
	     (max-files-in-column (efar-get :panel-height))
	     ;; file counter
	     (cnt 0)
	     ;; number of columns in the panel
	     (col-number (length widths))
	     ;; get subset of file which that should be displayed and will fit to the panel
	     (files (append (cl-subseq  (efar-get :panels side :files)
					(efar-get :panels side :start-file-number)
					(+ (efar-get :panels side :start-file-number)
					   (if (> (- (length (efar-get :panels side :files)) (efar-get :panels side :start-file-number)) (* max-files-in-column col-number))
					       (* max-files-in-column col-number)
					     (- (length (efar-get :panels side :files)) (efar-get :panels side :start-file-number)))))
			    
			    ;; append empty items if number of files to display is less then max files in panel
			    ;; in order to overwrite old entries
			    (make-list (let ((rest (- (length (efar-get :panels side :files)) (efar-get :panels side :start-file-number))))
					 (if (> rest (* max-files-in-column col-number))
					     0 (- (* max-files-in-column col-number) rest)))
				       (list "")))))
	  
	  ;; loop over column numbers
	  (cl-loop for col from 0 upto (- col-number 1) do
		   
		   (let* ;; get subset of files which fit in column
		       ((files-in-column (cl-subseq files
						    (* col max-files-in-column)
						    (* (+ col 1) max-files-in-column)))
			;; width of current column
			(column-width (nth col widths))
			;; calculate max widths of uid/gid if panel is in full mode
			(uid-gid-max-widths (when (equal disp-mode :full)
					      (let ((uid-width 0)
						    (gid-width 0))
						(cl-loop for f in files-in-column do
							 (setf uid-width (max uid-width (length (nth 3 f))))
							 (setf gid-width (max gid-width (length (nth 4 f)))))
						(cons uid-width gid-width)))))
		     
		     ;; loop over this subset
		     (cl-loop repeat (length files-in-column)  do
			      ;; move one line down
			      (forward-line)
			      
			      ;; we skip output if file number is not in the list of file numbers to be redrawed
			      (when (or (null affected-item-numbers) (member cnt affected-item-numbers))
				
				(let*
				    ;; current file to output
				    ((file (nth cnt files))
				     ;; is current file marked?
				     (marked? (cl-member-if (lambda(e) (equal (car file) (car e)))
							    (efar-get :panels side :selected)))
				     ;; is it an existing file?
				     (exists? (file-exists-p (car file)))
				     ;; get real file (for symlinks)
				     (real-file (if (not (stringp (cadr file)))
						    (cdr file)
						  (file-attributes (cadr file) 'string)))
				     ;; is it a directory?
				     (dir? (car real-file))
				     ;; is it a normal file?
				     (file? (not (car real-file)))
				     ;; file is executable?
				     (executable? (and file? (file-executable-p (car file))))
				     ;; is it a file under cursor?
				     (current? (and
						(= cnt (efar-get :panels side :current-pos))
						(or (equal side (efar-get :current-panel))
						    (equal :dir-diff (efar-get :panels :left :mode)))))
				     
				     ;; prepare string representing the file
				     (str (pcase disp-mode
					    ;; in short mode we just output short file name with optional ending "/"
					    (:short
					     (cond
					      ;; search history mode
					      ((equal :search-hist panel-mode)
					       (concat (car file)))

					      ((equal :archive panel-mode)
					       (concat (car file)
						       (when (and dir?
								  efar-add-slash-to-directories
								  (not (equal (car file) "..")))
							 "/")))
					      ;; in dir-compare mode we add shortcuts of comparison results
					      ((equal :dir-diff panel-mode)
					       (concat (file-name-nondirectory (car file))
						       (when (car real-file) "/")
						       (when (and file
								  (not (equal ".." (car file)))
								  (not (string-empty-p (car file))))

							 (let* ((results (cl-intersection efar-dir-diff-actual-comp-params
										       (cl-remove-if (lambda(e) (or (equal e :left)
														    (equal e :right)
														    (equal e :both)))
												     (car (last file)))))
								(result-shortcuts (cond
										   ((or (and (member :left (car (last file)))
											     (equal side :left))
											(and (member :right (car (last file)))
											     (equal side :right)))
										    "+")
										   ((or (and (member :left (car (last file)))
											     (equal side :right))
											(and (member :right (car (last file)))
											     (equal side :left)))
										    "-")
																				   
										   (t (mapconcat (lambda(e)
												   (substring (symbol-name e) 1 2))
												 results
												 ",")))))
							   (when (not (string-empty-p result-shortcuts))
							     (format " [%s]" result-shortcuts))))))
					      
					      (t (concat (file-name-nondirectory (car file))
							 (when (and efar-add-slash-to-directories
								    (car real-file)
								    (not (equal (car file) "/")))
							   "/")))))
					    
					    ;; in long mode we output full file path + some additional info depending on current mode
					    (:long
					     (let ((file-name (concat (car file)
								      (when (and efar-add-slash-to-directories (car real-file) (not (equal (car file) "/"))) "/"))))
					       (cond ((equal panel-mode :search)
						      (concat file-name
							      (when (nth 13 file) (format " (%s)" (length (nth 13 file))))))
						     ((or (equal panel-mode :dir-hist) (equal panel-mode :file-hist))
						      (concat (when (nth 13 file) (format-time-string "%Y-%m-%d   " (nth 13 file))) file-name))
						     (t file-name))))
					    ;; in deteiled mode we output detailed info about file
					    (:detailed (efar-prepare-detailed-file-info file column-width))
					    ;; in full mode we output all possible info about file
					    (:full (efar-prepare-detailed-file-info file column-width 'full uid-gid-max-widths))))
				     ;; get corresponding face
				     (face
				      (cond
				       ;; directory comparator mode
				       ((equal panel-mode :dir-diff)
					(let* ((comp-values (nth 14 file))
					       (new? (member side comp-values))
					       (removed? (member (efar-other-side side) comp-values))
					       (changed? (or (member :children-changed comp-values)
							     (cl-intersection efar-dir-diff-actual-comp-params
									      comp-values))))
					  (cond
					   ((and removed? current?) 'efar-dir-diff-removed-current-face)
					   ((and removed? (not current?)) 'efar-dir-diff-removed-face)
					   
					   ((and new? current?) 'efar-dir-diff-new-current-face)
					   ((and new? (not current?)) 'efar-dir-diff-new-face)
					   
					   ((and changed? current?)  'efar-dir-diff-changed-current-face)
					   ((and changed? (not current?))  'efar-dir-diff-changed-face)
					   
					   (current? 'efar-dir-diff-equal-current-face)
					   (t  'efar-dir-diff-equal-face))))

				       ;; archive mode
				       ((equal panel-mode :archive)
					(cond ((and dir? current?) 'efar-dir-current-face)
					      ((and dir? (not current?)) 'efar-dir-face)
					      (current? 'efar-file-current-face)
					      ((not current?) 'efar-file-face)))

				       ;; search history mode
				       ((equal panel-mode :search-hist)
					(cond (current? 'efar-dir-current-face)
					      ((not current?) 'efar-dir-face)))
					
				       ((and (not exists?) current?) 'efar-non-existing-current-file-face)
				       ((not exists?) 'efar-non-existing-file-face)
				       
				       ((and current? marked?) 'efar-marked-current-face)
				       ((and (not current?) marked?) 'efar-marked-face)
				       
				       ((and current? executable?) 'efar-file-current-executable-face)
				       ((and (not current?) executable?) 'efar-file-executable-face)
				       
				       ((and dir? current?) 'efar-dir-current-face)
				       ((and file? current?) 'efar-file-current-face)
				       ((and dir? (not current?)) 'efar-dir-face)
				       ((and file? (not current?)) 'efar-file-face))))
				  
				  (efar-place-item
				   ;; calculate start output position for column
				   (+ start-column
				      (apply #'+ (cl-subseq widths 0 col))
				      col)
				   nil  str face column-width (and (eq :long disp-mode)
								   (not (cl-member panel-mode '(:dir-hist :file-hist))))
				   nil nil t
				   (list (cons :side side)
					 (cons :control (unless (string-empty-p str) :file-pos))
					 (cons :file-name (car file))
					 (cons :file-number cnt)
					 (cons :switch-to-panel t)))))
			      
			      ;; go to next file
			      (cl-incf cnt))
		     
		     (goto-char 0)
		     (forward-line 1))))))))

(defun efar-output-controls (side)
  "Output eFar header with controls in panel SIDE."
  (let ((mode (efar-get :mode)))
    
    (when (or (equal mode :both) (equal mode side))
      
      (goto-char 0)
      (forward-line)
      
      (let* ((col (cond
		   ((or (equal side :left) (not (equal mode :both))) 1)
		   (t (+ (efar-panel-width :left) 2))))
	     
	     (filter (efar-get :panels side :file-filter))
	     (fast-search-string (efar-get :fast-search-string))
	     (panel-mode (efar-get :panels side :mode))
	     (column-number (efar-get :panels side :view panel-mode :column-number))
	     (str))
	
	;; output controls to change sort function and sort order
	(let ((panel-mode (efar-get :panels side :mode)))
	  
	  (when (or (equal panel-mode :files)
		    (and (equal panel-mode :search)
			 (not efar-search-running-p)))
	    
	    (setf str (substring (efar-get :panels side :sort-function-name) 0 1))
	    (efar-place-item col 1 str 'efar-controls-face nil nil nil nil nil
			     (list (cons :side side) (cons :control :sort-func))
			     'hand)
	    
	    (setf str (if (efar-get :panels side :sort-order) (char-to-string 9660) (char-to-string 9650)))
	    (efar-place-item (+ col 1) 1 str 'efar-controls-face nil nil nil nil nil
			     (list (cons :side side) (cons :control :sort-order))
			     'hand)))

	;; output controls in dir compare mode
	(when (equal :dir-diff (efar-get :panels side :mode))
	  (setf str (if efar-dir-diff-show-changed-only-p
			"[a]"
		      "[A]"))
	  (efar-place-item col 1 str 'efar-controls-face nil nil nil nil nil
			   (list (cons :control :dir-diff-display-changed-only))
			   'hand)
	 
	  (efar-place-item (+ col 4) 1 "[" 'efar-controls-face)
	  (let ((cnt 5))
	    (cl-loop for par in efar-dir-diff-comp-params do
		     (efar-place-item (+ col cnt) 1
				      (if (member par efar-dir-diff-actual-comp-params)
					  (capitalize (substring (symbol-name par) 1 2))
					(substring (symbol-name par) 1 2))
				      'efar-controls-face
				      nil nil nil nil nil
				      (list (cons :param par) (cons :control :dir-diff-comp-param-switcher))
				      'hand)
		     (cl-incf cnt))
	    (efar-place-item (+ col cnt) 1 "]" 'efar-controls-face)))
	
	;; output filter string
	(unless (and (string-empty-p filter)
	 	     (null fast-search-string))
	  (setf str (if (and fast-search-string
	 		     (equal side (efar-get :current-panel)))
	 		(concat "Fast search: " fast-search-string)
	 	      (if (string-empty-p filter) "" (concat "Filter: " filter))))
	  (efar-place-item (+ col 4) 1 str 'efar-border-line-face))
	
	;; output control for changing column number and panel mode
	(setf str (concat "- " (int-to-string column-number) " +"))
	(efar-place-item nil 1 str 'efar-controls-face nil nil side :center nil
			 (list (cons :side side) (cons :control :col-number))
			 'hand)
	
	;; output panel mode switcher
	(when (equal (efar-get :panels side :mode) :files)
	  (setf str (pcase (car (efar-get :panels side :view (efar-get :panels side :mode) :file-disp-mode))
	 	      (:short "S")
	 	      (:long "L")
	 	      (:detailed "D")
		      (:full "F")))
	  (efar-place-item (+ col (- (efar-panel-width side) 3)) 1 str 'efar-controls-face nil nil nil nil nil
			   (list (cons :side side) (cons :control :file-disp-mode))
			   'hand))
	
	;; output maximize/minimize control
	(setf str (if (equal (efar-get :mode) :both)
	 	      (char-to-string 9633)
	 	    (char-to-string 8213)))
	(efar-place-item (+ col (- (efar-panel-width side) 1)) 1 str 'efar-controls-face nil nil nil nil nil
			 (list (cons :side side) (cons :control :maximize))
			 'hand)))))

(defun efar-prepare-string (str len &optional cut-from-beginn? dont-fill?)
  "Prepare file name STR.
String is truncated to be not more than LEN characters long.
When CUT-FROM-BEGINN? is t then string is truncated from the beginn,
otherwise from the end.
Unless DONT-FILL? fill string with spaces if it shorter than LEN."
  (let ((cut-from-beginn? (or cut-from-beginn?))
	(dont-fill? (or dont-fill?)))
    
    (cond ((> (length str) len)
	   (if cut-from-beginn?
	       (concat "<" (cl-subseq str (+ (- (length str) len) 1)))
	     (concat (cl-subseq str 0 (- len 1)) ">")))
	  
	  ((and (not dont-fill?)
		(< (length str) len))
	   (concat str (make-string (- len (length str)) ?\s)))
	  
	  (t
	   str))))

(defun efar-place-item (column line text face &optional max-length cut-from-beginn? side start-pos fill? control-params pointer)
  "Outputs an UI item.
Start output from COLUMN in LINE.
TEXT is a string representing item.
FACE is a face applied to the text.

When MAX-LENGTH is given then truncate or extand (when FILL? is t) text
to be MAX-LENGTH characters long.
When CUT-FROM-BEGIN? is t then string is truncated from beginning,
otherwise from end.

If COLUMN is not given then following optional parameters move into action:
SIDE - place in given panel
START-POS (:left or :center) - defines how to align item within the panel.

CONTROL-PARAMS - item is considered as control with given parameters"
  
  ;; when line number is given goto this line
  ;; otherwise we place item in current line
  (when line
    (goto-char 0)
    (forward-line line))
  
  (let* ((mode (efar-get :mode))
	 (text (if max-length
		   (efar-prepare-string text max-length cut-from-beginn? (not fill?))
		 text))
	 (length (length text))
	 (col (if column column
		(pcase start-pos
		  (:left
		   (if (equal side :right)
		       (+ (if (equal mode :both) 2 1) (efar-panel-width :left))
		     1))
		  
		  (:center
		   
		   (if (equal side :right)
		       (+ (if (equal mode :both) 1 0) (efar-panel-width :left) (- (ceiling (efar-panel-width :right) 2) (floor length 2)))
		     (- (ceiling (efar-panel-width :left) 2) (floor length 2)))))))
	 (pointer (or pointer 'arrow)))
    
    (move-to-column col)
    (let ((p (point)))
      (delete-region p (+ p length))
      (insert text)
      (put-text-property p (+ p length) 'face face)
      (put-text-property p (+ p length) 'pointer pointer)
      (when control-params
	(put-text-property p (+ p length) :control control-params)))))

(defun efar-output-dir-names (side)
  "Output current directory name for panel SIDE."
  (let ((mode (efar-get :mode)))
    
    (when (or (equal mode :both) (equal mode side))
      
      (let* ((dir (efar-get :panels side :dir))
	     (face (if (equal side (efar-get :current-panel))
		       'efar-dir-name-current-face
		     'efar-dir-name-face)))
	
	(efar-place-item nil 0 dir face (efar-panel-width side) t side :center nil
			 (list (cons :side side) (cons :switch-to-panel t) (cons :control :directory-name))
			 'hand)))))

(defun efar-draw-border ()
  "Draw eFar border using pseudo graphic characters."
  (goto-char 0)
  
  (let ((panel-height (efar-get :panel-height)))
    
    ;; header area
    (efar-draw-border-line 9556 ;; ╔
			   9574 ;; ╦
			   9559 ;; ╗
			   9552 ;; ═
			   9552 ;; ═
			   'newline)
    
    (efar-draw-border-line 9553 ;; ║
			   9553 ;; ║
			   9553 ;; ║
			   32 ;; space
			   nil
			   'newline)
    
    ;; files area
    (cl-loop repeat panel-height do
	     (efar-draw-border-line 9553 ;; ║
				    9553 ;; ║
				    9553 ;; ║
				    32 ;; space
				    9474 ;; │
				    'newline))
    ;; file details area
    (efar-draw-border-line 9568 ;; ╠
			   9580 ;; ╬
			   9571 ;; ╣
			   9552 ;; ═
			   9575 ;; ╧
			   'newline)
    
    (efar-draw-border-line 9553 ;; ║
			   9553 ;; ║
			   9553 ;; ║
			   32 ;; space
			   nil
			   'newline)
    
    (efar-draw-border-line 9562 ;; ╚
			   9577 ;; ╩
			   9565 ;; ╝
			   9552 ;; ═
			   nil)))

(defun efar-draw-border-line (left center right filler splitter &optional newline)
  "Draw the line according to given arguments.
LEFT is a character to be used to draw left border.
CENTER is a character to be used to draw vertical splitter between panels.
RIGHT is a character to be used to draw right border.
FILLER is a character to be used as a filler between borders
when SPLITTER is not given, otherwise use SPLITTER.
NEWLINE - if t the insert newline character."
  (let ((mode (efar-get :mode)))
    (cl-loop for side
	     from (if (or (equal mode :left) (equal mode :both)) 1 2)
	     upto (if (or (equal mode :right) (equal mode :both)) 2 1)
	     initially do (insert-char left 1)
	     finally do (insert-char right 1)
	     do
	     (let* ((s (if (= side 1) :left :right))
		    (panel-mode (efar-get :panels s :mode))
		    (column-number (efar-get :panels s :view panel-mode :column-number)))
	       
	       (let ((p (point)))
		 (cl-loop for col from 0 upto (- column-number 1)	do
			  
			  (let ((col-number column-number))
			    
			    (insert-char filler (nth col (if (= side 1)
							     (car (efar-get :column-widths))
							   (cdr (efar-get :column-widths)))))
			    
			    (if (not (= (+ col 1) col-number))
				(insert-char (or splitter filler) 1)))
			  
			  (put-text-property p (point) 'pointer 'arrow)))
	       
	       (when (and (equal mode :both) (equal s :left))
		 (insert-char center 1)
		 (put-text-property (- (point) 1) (point) :control (list (cons :control :splitter)))
		 (put-text-property (- (point) 1) (point) 'pointer 'hdrag))))
    (when newline
      (newline)
      (forward-line))))

(defun efar-calculate-widths ()
  "Calculate widths of all columns in the panels."
  (let* ((splitter-shift (or (efar-get :splitter-shift) 0))
	 (shift (cond ((equal splitter-shift 0) 0)
		      (t (floor (* (floor (efar-get :window-width) 2) (/ splitter-shift 100.0))))))
	 (widths ())
	 (left-widths ())
	 (right-widths ())
	 
	 (window-width (efar-get :window-width))
	 (mode (efar-get :mode))
	 (cols-left (efar-get :panels :left :view (efar-get :panels :left :mode) :column-number))
	 (cols-right (efar-get :panels :right :view (efar-get :panels :right :mode) :column-number))
	 
	 
	 (left-width (cond
		      ((equal mode :both) (- (floor (- window-width 3) 2) shift))
		      ((equal mode :left) (- window-width 2))
		      ((equal mode :right) 0)))
	 
	 (right-width (cond
		       ((equal mode :both) (+ (ceiling (- window-width 3) 2) shift))
		       ((equal mode :left) 0)
		       ((equal mode :right) (- window-width 2)))))
    
    (unless (zerop left-width)
      (let* ((left-min-col-width (floor (/ (- left-width (- cols-left 1)) cols-left)))
	     (left-leftover (- left-width (- cols-left 1) (* left-min-col-width cols-left))))
	
	(setf left-widths (make-list cols-left left-min-col-width))
	
	(let ((cnt 0))
	  (while (not (zerop left-leftover))
	    (cl-incf (nth cnt left-widths))
	    (cl-decf left-leftover)
	    (cl-incf cnt)
	    (when (= cnt (length left-widths))
	      (setf cnt 0))))))
    
    (unless (zerop right-width)
      (let* ((right-min-col-width (floor (/ (- right-width (- cols-right 1))  cols-right)))
	     (right-leftover (- right-width (- cols-right 1) (* right-min-col-width cols-right))))
	
	(setf right-widths (make-list cols-right right-min-col-width))
	
	(let ((cnt 0))
	  (while (not (zerop right-leftover))
	    (cl-incf (nth cnt right-widths))
	    (cl-decf right-leftover)
	    (cl-incf cnt)
	    (when (= cnt (length right-widths))
	      (setf cnt 0))))))
    
    (setf widths (cons left-widths right-widths))
    
    (efar-set widths :column-widths)))

(defun efar-window-conf-changed ()
  "Function called when window configuration is changed.
Redraws entire eFar buffer."
  (let ((window (get-buffer-window efar-buffer-name)))
    (when window
      (efar-calculate-window-size)
      (efar-calculate-widths)
      (efar-write-enable
       (efar-redraw)))))

(defun efar-frame-size-changed (frame)
  "Function called when FRAME size is changed.
Redraws entire eFar buffer."
  
  (let ((window (get-buffer-window efar-buffer-name)))
    (when (and window
	       (equal (window-frame window) frame))
      (efar-calculate-window-size)
      (efar-calculate-widths)
      (efar-write-enable
       (efar-redraw)))))

(defun efar-buffer-killed ()
  "Function is called when eFar buffer is killed.
Saves eFar state and kills all subprocesses."
  (when (string= (buffer-name) efar-buffer-name)
    (efar-subprocess-killall-processes)
    (when (and
	   efar-save-state-p
	   
	   (ignore-errors
	     (efar-save-state))
	   (efar-remove-notifier :left)
	   (efar-remove-notifier :right)))
    (setf efar-state nil)))

(defun efar-emacs-killed ()
  "Function is called when Emacs is killed.
Saves eFar state and kills all subprocesses."
  (efar-subprocess-killall-processes)
  (when (and
	 efar-save-state-p
	 (get-buffer efar-buffer-name))
    (ignore-errors
      (efar-save-state))))

(defun efar-get-root-directory (path)
  "Return a root directory for given PATH."
  ;; get parent directory
  (let ((parent-dir
	 (file-name-directory
	  (directory-file-name path))))
    ;; if we are in root directory already
    (if (string= parent-dir path)
	path
      ;; otherwise check parent directory
      (efar-get-root-directory parent-dir))))

(defun efar-selected-files (side current? &optional up-included? skip-non-existing?)
  "Return a list of selected files in panel SIDE.
When CURRENT? is t return file under cursor only even if some more files marked.
When UP-INCLUDED? is t include '..' directory in the list.
When SKIP-NON-EXISTING? is t then non-existing files removed from the list."
  (let* ((marked-files (efar-get :panels side :selected))
	 (start-file-number (efar-get :panels side :start-file-number))
	 (current-file-number (+ start-file-number (efar-get :panels side :current-pos)))
	 (files (efar-get :panels side :files)))
    
    (when (> (length files) 0)
      (cl-remove-if (lambda(f) (and skip-non-existing? (not (file-exists-p (car f)))))
		    (remove (unless up-included? (list ".." t))
			    (if (or current? (not marked-files))
				(list (nth current-file-number files))
			      marked-files))))))

(defun efar-do-abort ()
  "Quit fast search mode when it's active.
Switch current panel to :files mode otherwise."
  (interactive)
  (efar-when-can-execute
   (unless (efar-get :fast-search-string)
     (let ((side (efar-get :current-panel)))
       (when (cl-member (efar-get :panels side :mode) '(:search :bookmark :dir-hist :file-hist :disks :dir-diff :search-hist :archive))
	 (efar-go-to-dir (efar-last-visited-dir side) side)
	 (when (equal (efar-get :panels (efar-other-side side) :mode) :dir-diff)
	   (efar-go-to-dir (efar-last-visited-dir (efar-other-side side)) (efar-other-side side))))))
   (efar-quit-fast-search)))

(defun efar-last-visited-dir (&optional thing)
  "Return last visited directory for the THING.
THING could be :left or :right.  In this case it indicates corresponding panel.
Or it could be a string representing Windows drive letter."
  (let ((thing (or thing (efar-get :current-panel))))
    (or (catch 'dir
	  (cl-loop for d in (efar-get :directory-history) do
		   (when (or (and (symbolp thing)
				  (equal (cdr (assoc :side d)) thing))
			     (and (stringp thing)
				  (equal (efar-get-root-directory (expand-file-name (car d))) (file-name-as-directory thing))))
		     (throw 'dir (car d)))))
	(if (symbolp thing)
	    user-emacs-directory
	  thing))))

(defun efar-do-change-file-display-mode ()
  "Change file display mode."
  (interactive)
  (efar-when-can-execute
   (efar-change-file-disp-mode)))

(defun efar-change-file-disp-mode (&optional side)
  "Change file display mode in panel SIDE.
Mode is changed in the loop :short -> :detail -> :long."
  (let* ((side (or side (efar-get :current-panel)))
	 (modes (efar-get :panels side :view (efar-get :panels side :mode) :file-disp-mode))
	 (new-modes (reverse (cons (car modes) (reverse (cdr modes))))))
    (efar-set new-modes
	      :panels side :view (efar-get :panels side :mode) :file-disp-mode)
    
    (when (member (car new-modes) '(:full :detailed))
      (efar-set 1 :panels side :view (efar-get :panels side :mode) :column-number)))
  
  (efar-calculate-widths)
  (efar-write-enable (efar-redraw)))

(defun efar-prepare-detailed-file-info (file width &optional full? max-uid-gid-widths)
  "Prepare string with detailed info for FILE (size and date).
Truncate string to WIDTH characters.
When FULL? t, then include also file modes, uid and gid.
MAX-UID-GID-WIDTHS is relevant when FULL?.  It contains precalculated maximal
widths for uid and gid columns."
  (if (or (equal (car file) "..") (string-empty-p (car file)))
      (car file)
    (let* ((size (if (cadr file)
		     "DIR"
		   (efar-file-size-as-string (nth 8 file))))
	   (name (file-name-nondirectory  (car file)))
	   (time (format-time-string "%D %T" (nth 6 file)))
	   (file-modes (when full? (nth 9 file)))
	   (uid (when full? (nth 3 file)))
	   (gid (when full? (nth 4 file)))
	   (file-details-format (concat "%s   %s"
					(when full?
					  (concat
					   "   %s   "
					   "%-" (int-to-string (car max-uid-gid-widths)) "s   "
					   "%-" (int-to-string (cdr max-uid-gid-widths)) "s"))))
	   (file-details (format file-details-format size time file-modes uid gid)))
      
      (cond ((>= width (+ (length file-details)
			  (length name)
			  3))
	     (concat (efar-prepare-string name (- width (length file-details) 3)) "   " file-details))
	    
	    ((>= width (+ (length file-details)
			  5))
	     (concat (efar-prepare-string name (- width (length file-details) 3)) "   " file-details))
	    
	    (t
	     (concat (efar-prepare-string name 2) "   " (efar-prepare-string file-details (- width 5))))))))

(defun efar-file-size-as-string (size)
  "Prepare human readable string representing file SIZE."
  (cond ((< size 1024)
	 (concat (int-to-string size) " B"))
	((< size 1048576)
	 (concat (int-to-string (/ size 1024)) " KB"))
	((< size 1073741824)
	 (concat (int-to-string (/ size 1024 1024)) " MB"))
	(t
	 (concat (int-to-string (/ size 1024 1024 1024)) " GB"))))

(defun efar-do-ediff-files ()
  "Run ediff to compare files under cursor in both panels."
  (interactive)
  (efar-when-can-execute
   (let* ((selected-left (car (efar-selected-files :left t nil t)))
	  (selected-right (car (efar-selected-files :right t nil t)))
	  (file-name-left (if (equal :dir-diff (efar-get :panels :left :mode))
			      (expand-file-name (car (last selected-left 2)) (cdr (assoc :left efar-dir-diff-last-command-params)))
			    (car selected-left)))
	  (file-name-right (if (equal :dir-diff (efar-get :panels :right :mode))
			       (expand-file-name (car (last selected-right 2)) (cdr (assoc :right efar-dir-diff-last-command-params)))
			     (car selected-right))))
     (ediff file-name-left file-name-right))))

;;--------------------------------------------------------------------------------
;; Batch file renaming
;;--------------------------------------------------------------------------------
(defun efar-do-run-batch-rename ()
  "Very simple batch file renamer."
  ;; It's allowed to use following tags in the format string:
  ;;   <name>  -  replaced by whole file name with extension
  ;;   <basename>  -  replaced by file name without extension
  ;;   <ext>  -  replaced by extension with leading '.'
  ;;   <number>  -  replaced by running number.
  
  ;; Tags also can be written in different form:
  ;;   <name>, <NAME>, <Name>
  
  ;; Depending on the form corresponding part will be written in
  ;; lower case, upper case or will be capitalized.
  (interactive)
  (efar-when-can-execute
   (let* ((side (efar-get :current-panel))
	  (selected-files (efar-get :panels side :selected))
	  ;;gather files to rename
	  ;; get marked files if any
	  ;; get all files shown in the directory otherwise
	  (files (cl-remove-if (lambda(e)
				 (or (equal (car e) "..")
				     (and selected-files
					  (not (cl-member-if (lambda(e1) (equal (car e) (car e1)))
							     selected-files)))))
			       (efar-get :panels side :files)))
	  ;; format string to use for renaming
	  (format-string (read-string "Input format string: " "<basename>-<number><ext>"))
	  (cnt 0)
	  (rename-map '()))
     
     ;; fill the renaming map
     (cl-loop for f in files do
	      (cl-incf cnt)
	      (let* ((name (efar-get-short-file-name f))
		     (base-name (file-name-base (car f)))
		     (ext (file-name-extension (car f)))
		     (new-name format-string))
		
		(cl-labels
		    ((change-case (tag string value)
				  (let ((case-fold-search nil))
				    (cond ((string-match (upcase tag) string)
					   (upcase value))
					  ((string-match (downcase tag) string)
					   (downcase value))
					  ((string-match (capitalize tag) string)
					   (capitalize value))
					  (t value)))))
		  
		  (setf new-name (replace-regexp-in-string "<name>" (change-case "<name>" format-string name) new-name))
		  (setf new-name (replace-regexp-in-string "<basename>" (change-case "<basename>" format-string base-name) new-name))
		  (setf new-name (replace-regexp-in-string "<ext>" (if ext
								       (concat "." (change-case "<ext>" format-string ext)))
							   new-name)))
		(setf new-name (replace-regexp-in-string "<number>" (int-to-string cnt) new-name))
		(push (cons (car f) new-name) rename-map)))
     
     ;; show renaming map in the separate buffer
     (and (get-buffer efar-batch-buffer-name) (kill-buffer efar-batch-buffer-name))
     (let ((buffer (get-buffer-create efar-batch-buffer-name))
	   (duplicates? nil))
       
       (with-current-buffer buffer
	 (read-only-mode 0)
	 (erase-buffer)
	 (setq-local efar-rename-map rename-map)
	 (cl-loop for f in (reverse rename-map) do
		  (let ((p (point)))
		    (insert (car f) "\t->\t" (cdr f))
		    ;; when the result list contains duplicated file names
		    (when (or (> (cl-count-if (lambda(e) (equal (cdr f) (cdr e))) efar-rename-map) 1))
		      ;; highlight these duplicates
		      (setf duplicates? t)
		      (add-text-properties p (point)
					   '(face efar-non-existing-current-file-face))))
		  (newline))
	 
	 (align-regexp (point-min) (point-max) "\\(\\s-*\\)\t")
	 (goto-char 0)
	 
	 ;; insert header
	 (insert "Check the preliminary renaming results  bellow.")
	 (newline)
	 (if duplicates?
	     (progn
	       (insert "There are duplicates in the result list or files with resulting names already exist. Renaming is not possible.")
	       (newline)
	       (insert "Press 'C-g' to quit"))
	   (insert "Press 'r' to confirm and run batch renaming or 'C-g' to cancel it."))
	 (newline)
	 (newline)
	 (read-only-mode 1)
	 
	 ;; activate key binding to run actual renaming
	 (unless duplicates?
	   (local-set-key (kbd "r") (lambda()
				      (interactive)
				      ;; do the renaming
				      (cl-loop for f in efar-rename-map do
					       (efar-retry-when-error (rename-file (car f) (cdr f))))
				      (kill-buffer efar-batch-buffer-name)
				      (efar-write-enable (efar-redraw 'reread-files))
				      (efar nil))))
	 ;; activate key binding to quit
	 (local-set-key (kbd "C-g") (lambda()
				      (interactive)
				      (kill-buffer efar-batch-buffer-name)
				      (efar nil)))
	 (switch-to-buffer-other-window buffer))))))

;;--------------------------------------------------------------------------------
;; Batch replace in files
;;--------------------------------------------------------------------------------
(define-button-type 'efar-batch-replace-line-button
  'face 'efar-search-line-link-face )

(define-button-type 'efar-batch-replace-file-button
  'face 'efar-search-file-link-face )

(defun efar-do-run-batch-replace ()
  "Replace text in selected files interactively."
  (interactive)
  (efar-when-can-execute
   (let* ((side (efar-get :current-panel))
	  (selected-files (efar-get :panels side :selected))
	  ;;gather files
	  ;; get marked files if any
	  ;; get all files shown in the directory otherwise
	  (files (cl-remove-if (lambda(e)
				 (or (equal (car e) "..")
				     (and selected-files
					  (not (cl-member-if (lambda(e1) (equal (car e) (car e1)))
							     selected-files)))))
			       (efar-get :panels side :files)))
	  (regexp (read-string "String to replace (regexp): " ))
	  (replacement (read-string "Replace by: ")))
     
     ;; search string in selected files
     (let ((hits (make-hash-table)))
       (cl-loop for f in files do
		(with-temp-buffer
		  (insert-file-contents (car f))
		  (goto-char 0)
		  (while (re-search-forward regexp nil 'noerror)
		    (let ((h (or (gethash (car f) hits)
				 (puthash (car f) '() hits))))
		      
		      (push (cons (line-number-at-pos)
				  (replace-regexp-in-string "\n" "" (thing-at-point 'line t)))
			    h)
		      (puthash (car f) h hits))
		    (forward-line))))
       
       ;; prepare buffer to output preliminary results
       (and (get-buffer efar-batch-buffer-name) (kill-buffer efar-batch-buffer-name))
       (let ((buffer (get-buffer-create efar-batch-buffer-name))
	     (files 0)
	     (matches 0))
	 
	 (with-current-buffer buffer
	   (read-only-mode 0)
	   (erase-buffer)
	   ;; output file names and matches found in these files
	   (cl-loop for f being the hash-key of hits do
		    (insert-button f
				   :type 'efar-batch-replace-file-button
				   :file f)
		    (newline)
		    (cl-incf files)
		    (cl-loop for hit in (reverse (gethash f hits)) do
			     
			     (insert-button (concat (int-to-string (car hit)) ":\t" (cdr hit))
					    :type 'efar-batch-replace-line-button
					    :file f
					    :line-number (car hit))
			     (newline)
			     (cl-incf matches))
		    (newline))
	   
	   ;; output header
	   (goto-char 0)
	   (highlight-regexp regexp 'hi-yellow)
	   (goto-char 0)
	   ;; insert header
	   (insert "Replace '" regexp "' by '" replacement "'\n\n")
	   (insert "Press 'R' to replace all matches in all files\n\n")
	   (insert "Press 'r' to:\n")
	   (insert "  - replace all matches in particular file when point is over the line with file name\n")
	   (insert "  - replace matches in a single line when point is over the sorce line\n\n")
	   (insert "Press 'd' to remove from the list the item at point\n\n")
	   (insert "Press 'q' to close this buffer.\n\n")
	   (insert (int-to-string matches) " hit(s) in " (int-to-string files) " file(s)\n\n")
	   (read-only-mode 1)
	   
	   ;; setup keys
	   ;; key to close buffer
	   (local-set-key (kbd "q") (lambda ()
				      (interactive)
				      (kill-buffer efar-batch-buffer-name)
				      (efar nil)))
	   ;; function to process single line from the buffer
	   (cl-labels ((process-single (&optional replace)
				       ;; look for button at current position
				       (let* ((button (button-at (point)))
					      (file (when button (button-get button :file)))
					      (line-number (when button (button-get button :line-number))))
					 ;; if buton exists at point
					 (if button
					     (progn
					       ;; do replacement in the corresponding file
					       (when replace
						 (efar-retry-when-error (efar-batch-replace-in-file file regexp replacement line-number)))
					       (read-only-mode 0)
					       ;; delete processed line from the buffer
					       (delete-region (line-beginning-position) (1+ (line-end-position)))
					       ;; if that was a line representing file name
					       ;; delete all source lines belonging to that file
					       (unless line-number
						 (while (and (button-at (point))
							     (button-get (button-at (point)) :line-number))
						   (delete-region (line-beginning-position) (1+ (line-end-position)))
						   (when (equal (length (thing-at-point 'line t)) 1)
						     (delete-region (line-beginning-position) (1+ (line-end-position))))))
					       (read-only-mode 1))
					   (forward-line)))))
	     
	     ;; key to process all lines in the buffer
	     (local-set-key (kbd "R") (lambda ()
					(interactive)
					(goto-char 0)
					(while (not (eobp))
					  (process-single t))))
	     ;; to process single line
	     (local-set-key (kbd "r") (lambda ()
					(interactive)
					(process-single t)))
	     
	     ;; to remove single line without processing
	     (local-set-key (kbd "d") (lambda ()
					(interactive)
					(process-single)))))
	 
	 (switch-to-buffer-other-window buffer))))))

(defun efar-batch-replace-in-file (file regexp replacement &optional line-number)
  "Replace in FILE text matching REGEXP by REPLACEMENT.
When optional LINE-NUMBER is given then do replacement on corresponding line only."
  (let ((visited (get-file-buffer file))
	(buffer (find-file-noselect file))
	(modified nil))
    
    (with-current-buffer buffer
      (setf modified (buffer-modified-p))
      (goto-char 0)
      (when line-number (forward-line (- line-number 1)))
      (while (search-forward regexp (when line-number (line-end-position)) t)
	(replace-match replacement))
      (when (or (not modified)
		(equal "Yes" (efar-completing-read (concat "File " file " has unsaved changes. Save?"))))
	(save-buffer))
      (unless visited
	(kill-buffer buffer)))))

;;--------------------------------------------------------------------------------
;; Calculate file/directory stat
;;--------------------------------------------------------------------------------
(defun efar-do-file-stat ()
  "Display statisctics for selected file/directory."
  (interactive)
  (efar-when-can-execute
   (let ((ok? nil)
	 (current-file-entry (caar (efar-selected-files (efar-get :current-panel) t))))
     
     (unwind-protect
	 (let ((size 0)
	       (files 0)
	       (dirs 0)
	       (skipped 0))
	   
	   (efar-set-status (format "Calculating size of '%s'..." current-file-entry))
	   (sit-for 0.001)
	   (cl-labels
	       ((int-file-size(file)
			      ;; if item is a directory
			      (if (file-directory-p file)
	        		  ;; if directory is not accessible
				  (if (not (file-accessible-directory-p file))
				      ;; increment number of skipped directories
				      (cl-incf skipped)
				    
				    ;; get all items in the directory and call function recursively for each item
				    (mapc (lambda(f)
					    (unless (member f '(".." "."))
					      (int-file-size (expand-file-name f file))))
					  (directory-files file nil nil t))
				    (cl-incf dirs))
				
				;; otherwise if item is a file
				(cl-incf size (nth 7 (file-attributes file 'string)))
				(cl-incf files))))
	     
	     ;; run calculation for the current item in current panel
	     (int-file-size current-file-entry))
	   
	   ;; output stat in the status line
	   (let ((format-str (concat "%d bytes (%s) in %d directories and %d files."
				     (unless (zerop skipped) " %d directories skipped (no access)." ))))
	     (efar-set-status (format format-str
				      size (efar-file-size-as-string size) dirs files skipped)
			      nil t))
	   (setf ok? t))
       
       (unless ok?
	 (efar-set-status "Size calculation failed" nil t t))))))

(defconst efar-panel-modes
  '((:files . "Files")
    (:bookmark . "Bookmarks")
    (:dir-hist . "Directory history")
    (:file-hist . "File history")
    (:disks . "Disks/mount points")
    (:search . "Search results")
    (:search-hist . "Search history")
    (:dir-diff . "DC")
    (:archive  . "Archive")))

(defun efar-do-move-splitter-left ()
  "Move panel splitter to the left."
  (interactive)
  (efar-when-can-execute
   (efar-move-splitter :left)))

(defun efar-do-move-splitter-right ()
  "Move panel splitter to the right."
  (interactive)
  (efar-when-can-execute
   (efar-move-splitter :right)))

(defun efar-do-move-splitter-center ()
  "Center panel splitter."
  (interactive)
  (efar-when-can-execute
   (efar-move-splitter :center)))

(defun efar-move-splitter (&optional shift)
  "Shift splitter between panels by SHIFT percantages."
  (let ((shift (cond ((equal shift :left)
		      (+ (or (efar-get :splitter-shift) 0) 2))
		     ((equal shift :right)
		      (- (or (efar-get :splitter-shift) 0) 2))
		     ((equal shift :center)
		      0)
		     ((numberp shift)
		      (+ (or (efar-get :splitter-shift) 0) shift)))))
    ;; we don't want to make panels too narrow
    (when (> shift 80) (setf shift 80))
    (when (< shift -80) (setf shift -80))
    (efar-set shift :splitter-shift)
    (efar-calculate-widths)
    (efar-write-enable (efar-redraw))))

(defun efar-change-panel-mode (mode &optional side)
  "Change mode of panel SIDE to MODE."
  (let ((side (or side (efar-get :current-panel)))
	(mode-name (cdr (assoc mode efar-panel-modes))))
    (efar-quit-fast-search 'no-refresh)
    
    (unless (equal mode (efar-get :panels side :mode))
      (efar-set 0 :panels side :current-pos)
      (efar-set 0 :panels side :start-file-number)
      (when (equal mode :dir-diff)
	(efar-set 0 :panels (efar-other-side side) :current-pos)))
    (efar-set mode :panels side :mode)
    (efar-get-file-list side)
    
    (cond
     ((equal mode :search)
      (efar-show-search-results side))
     
     ((equal mode :dir-diff)
      (efar-set mode :panels (efar-other-side side) :mode)
      (efar-get-file-list (efar-other-side side))
      (efar-dir-diff-show-results))

     ((equal mode :archive)
      (efar-archive-show side))
     
     (t
      (efar-set mode-name :panels side :dir)
      
      (efar-remove-notifier side)
      
      (efar-calculate-widths)
      (efar-write-enable (efar-redraw))))))

(defun efar-do-show-mode-selector ()
  "Show panel mode selector."
  (interactive)
  (efar-when-can-execute
   (let* ((side (efar-get :current-panel))
	  (current-mode (efar-get :panels side :mode))
	  (new-mode (car (rassoc (efar-completing-read "Switch to mode: "
						       (mapcar (lambda(m) (cdr m))
							       (append (list (cons current-mode (cdr (assoc current-mode efar-panel-modes))))
								       (cl-remove-if (lambda(m) (equal current-mode (car m))) efar-panel-modes))))
				 efar-panel-modes))))
     
     (pcase new-mode
       (:files (efar-go-to-dir (efar-last-visited-dir side) side))
       (:dir-hist (efar-change-panel-mode :dir-hist))
       (:file-hist (efar-change-panel-mode :file-hist))
       (:bookmark (efar-change-panel-mode :bookmark))
       (:disks (efar-change-panel-mode :disks))
       (:search (efar-change-panel-mode :search)))
     
     (efar-write-enable (efar-redraw)))))

(defun efar-do-show-bookmarks ()
  "Show bookmarks."
  (interactive)
  (efar-when-can-execute
   (efar-change-panel-mode :bookmark)))

(defun efar-do-add-bookmark ()
  "Add file to bookmarks."
  (interactive)
  (efar-when-can-execute
   (let ((current-file-entry (caar (efar-selected-files (efar-get :current-panel) t)))
	 (bookmarks (efar-get :bookmarks)))
     (push current-file-entry bookmarks)
     (efar-set bookmarks :bookmarks))
   (when (equal (efar-get :panels :left :mode) :bookmark)
     (efar-change-panel-mode :bookmark :left))
   (when (equal (efar-get :panels :right :mode) :bookmark)
     (efar-change-panel-mode :bookmark :right))))

(defun efar-delete-bookmark ()
  "Delete file from the bookmark list."
  (let* ((side (efar-get :current-panel))
	 (bookmarks (efar-get :bookmarks))
	 (entry (caar (efar-selected-files side t))))
    (when (and bookmarks
	       (string= "Yes" (efar-completing-read "Delete bookmark?")))
      (setq bookmarks (cl-remove entry bookmarks :test 'equal))
      (efar-set bookmarks :bookmarks)
      (when (equal (efar-get :panels :left :mode) :bookmark)
	(efar-change-panel-mode :bookmark :left))
      (when (equal (efar-get :panels :right :mode) :bookmark)
	(efar-change-panel-mode :bookmark :right)))))

(defun efar-navigate-to-file ()
  "Go to the file under cursor."
  (let ((entry (caar (efar-selected-files (efar-get :current-panel) t nil t))))
    (efar-quit-fast-search)
    (when entry
      (efar-go-to-dir (file-name-directory entry))
      (when (and (file-name-nondirectory entry) (not (string-empty-p (file-name-nondirectory entry))))
	(efar-go-to-file (file-name-nondirectory entry)))
      (efar-calculate-widths)
      (efar-write-enable (efar-redraw)))))

(defun efar-do-show-disk-selector ()
  "Show disks/mount points."
  (interactive)
  (efar-when-can-execute
   (efar-change-panel-mode :disks)))

(defun efar-switch-to-disk ()
  "Change to the selected Windows drive or Unix mount point."
  (let ((entry (caar (efar-selected-files (efar-get :current-panel) t nil t))))
    (efar-quit-fast-search)
    (when entry
      (efar-go-to-dir (efar-last-visited-dir entry))
      (efar-calculate-widths)
      (efar-write-enable (efar-redraw)))))

(defun efar-do-suggest-hint ()
  "Display in the statusbar the next tip for key bindings."
  (interactive)
  (let* ;; get functions
      ((funcs (let ((funcs '()))
		(map-keymap (lambda (e d) (when (and e d (symbolp d)) (cl-pushnew  d funcs))) efar-mode-map)
		funcs))
       ;; get next tip number to show
       (hint-number (if (> (efar-get :next-hint-number) (length funcs))
			0
		      (efar-get :next-hint-number)))
       ;; key binding to show this time
       (func (nth hint-number funcs)))
    
    ;; display tip in the statusbar
    (let* ((keys (with-current-buffer efar-buffer-name (where-is-internal func)))
	   (keys (mapconcat #'key-description keys ", ")))
      (efar-set-status (format "Hint: use '%s' to %s" keys (downcase (documentation func)))))
    
    ;; calculate and store next tip number
    (if (= (length funcs) (+ hint-number 1))
	(setq hint-number 0)
      (cl-incf hint-number))
    (efar-set hint-number :next-hint-number)))

;;--------------------------------------------------------------------------------
;; Subprocess long-running tasks (file search, directory comparison)
;;--------------------------------------------------------------------------------
;; Main functions
(defun efar-subprocess-command ()
  "Prepare the list with command line arguments for the long-taks subprocesses."
  (list (expand-file-name invocation-name invocation-directory)
	"--batch"
	"-l" (symbol-file 'efar)
	"-eval" "(efar-subprocess-main-loop)"))

(defun efar-subprocess-run-processes ()
  "Run log-tasks subprocesses."
  (efar-subprocess-killall-processes)
  (sleep-for 1)
  ;; start network server that will listen for the messages from subprocesses
  (efar-subprocess-start-server)
  (setq efar-subprocess-clients '())
  ;; start subprocess that acts as a subprocess manager:
  ;; - it creates and manages subprocesses
  ;; - it receives and exeutes commands from eFar
  (setq efar-subprocess-manager (efar-subprocess-make-process))
  ;; ask subprocess manager to create subprocesses
  (efar-subprocess-send-command efar-subprocess-manager
			    :run-subprocesses
			    '()))

(defun efar-subprocess-killall-processes ()
  "Kill all subprocesses (for long-tasks)."
  (when (and efar-subprocess-manager (process-live-p efar-subprocess-manager))
    (kill-process efar-subprocess-manager))
  (setq efar-subprocess-manager nil)
  
  (when (and efar-subprocess-server
	     (process-live-p efar-subprocess-server))
    (delete-process efar-subprocess-server))
  (setq efar-subprocess-server nil)
  (efar-dir-diff-clearup)
  (efar-search-clearup))

(defun efar-subprocess-start-server ()
  "Start server which will consume messages from subprocesses."
  (when (and efar-subprocess-server
	     (process-live-p efar-subprocess-server))
    (delete-process efar-subprocess-server))
  
  (setq efar-subprocess-server
	(make-network-process :server t
			      :service t
			      :name "efar-subprocess-server"
			      :filter #'efar-subprocess-filter
			      :sentinel #'efar-subprocess-server-sentinel
			      :noquery t))
  (set-process-query-on-exit-flag efar-subprocess-server nil)
  (setq efar-subprocess-server-port (cadr (process-contact efar-subprocess-server))))

(defun efar-subprocess-server-sentinel (proc message)
  "Set up sentinel for the subprocess server.
When a connection from subprocess PROC is opened (MESSAGE 'open'),
this subprocess is registered in the list of clients."
  (unless (equal proc efar-subprocess-server)
    (when (and (process-live-p proc)
	       (equal message "open from 127.0.0.1\n"))
      (set-process-query-on-exit-flag proc nil)
      (push (process-name proc) efar-subprocess-clients))))

(defun efar-subprocess-process-message (proc message-type data)
  "Process a message from a subprocess PROC.
Message consists of MESSAGE-TYPE and DATA."
  (when (or efar-search-running-p
	    efar-dir-diff-running-p)
    (pcase message-type
      ;; message from subprocess about found files
      ;; we just push this file to the search result list
      (:found-file (let* ((file (cdr (assoc :name data)))
			  (attrs (file-attributes file 'string)))
		     (push (append (push file attrs) (list (cdr (assoc :lines data)))) efar-search-results)))
      
      (:file-comp-result (let* ((key (cdr (assoc :key data)))
				(comp-result (cdr (assoc :result data)))
				(checksum-differs (cdr (assoc :checksum-differs data))))
			   
			   (let ((result (gethash key efar-dir-diff-results)))
			     (when checksum-differs
			       (push :hash result)
			       (puthash key result efar-dir-diff-results))
			     
			     (when comp-result
			       (puthash key (append result comp-result) efar-dir-diff-results)))
			   
			   (efar-dir-diff-update-parents key)))
      
      ;; message from the subprocess indicating that it finished his work
      ;; once all subprocesses send this message we assume that subprocess task is finished
      (:finished (setq efar-subprocess-clients (cl-remove (process-name proc) efar-subprocess-clients :test 'equal))
		 (unless efar-subprocess-clients
		   (efar-subprocess-work-finished)))
      ;; message from subprocess indicating that file was skipped due to inaccessibility
      ;; we just add ths file to the list of skipped ones
      (:file-error (let* ((last-command-params (cond
						(efar-search-running-p 'efar-search-last-command-params)
						(efar-dir-diff-running-p 'efar-dir-diff-last-command-params)))
			  (errors (cdr (assoc :errors (symbol-value last-command-params)))))
		     (push data errors)
		     (push (cons :errors errors) (symbol-value last-command-params))))
      ;; message from the subprocess about unhandled error
      ;; we show error message and abort the subprocess work
      (:common-error (push (cons :errors data) (cond
						(efar-search-running-p efar-search-last-command-params)
						(efar-dir-diff-running-p efar-dir-diff-last-command-params)))
		     (efar-subprocess-killall-processes)
		     (make-thread 'efar-subprocess-run-processes)
		     (efar-subprocess-work-finished)
		     (efar-set-status (concat "Error occurred during background operation: " data) nil nil t)))))

(defun efar-subprocess-make-process ()
  "Make subprocess."
  (let ((proc (make-process
	       :name "efar-subprocess"
	       :stderr (get-buffer-create "*eFar subprocess error*")
	       :command (efar-subprocess-command)
	       :filter #'efar-subprocess-filter
	       :coding efar-subprocess-coding
	       :noquery t)))
    
    (set-process-query-on-exit-flag proc nil)
    ;; send command to setup network connection to the server
    (efar-subprocess-send-command proc :setup-server-connection efar-subprocess-server-port)
    
    proc))

(defun efar-subprocess-main-loop ()
  "Main entry point for subprocesses.
Waits for commands in standard input."
  (let ((coding-system-for-write efar-subprocess-coding))
    (condition-case err
	(catch :exit
	  ;; subprocess main loop
	  (while t
	    ;; get command and arguments from the request arriving to standard input
	    (let* ((request-string (read-from-minibuffer ""))
		   (request (car (read-from-string request-string)))
		   (command (car request))
		   (args (cdr request)))
	      
	      (pcase command
		;; command to set up connection to the main process
		(:setup-server-connection
		 (setq efar-subprocess-server (make-network-process :name "efar-server"
								:host "localhost"
								:service args
								:noquery t
								:nowait t))
		 (set-process-query-on-exit-flag efar-subprocess-server nil)
		 (setq efar-subprocess-server-port args))
		
		;; command to start subprocesses (relevant for subprocess manager only)
		(:run-subprocesses
		 (cl-loop repeat efar-subprocess-max-processes  do
			  (push (efar-subprocess-make-process) efar-subprocess-processes)))
		
		;; command to inform main process that subprocess workd is finished
		(:finished
		 (process-send-string efar-subprocess-server (concat (prin1-to-string (cons :finished '())) "\n")))

		;; command to subprocess to finish work (process "dies")
		(:exit
		 (cl-loop for proc in efar-subprocess-processes do
			  (process-send-string proc (concat (prin1-to-string (cons :exit '())) "\n")))
		 (throw :exit t))

		;; FILE SEARCH COMMANDS
		;; command to start the search (relevant for search manager only)
		(:start-search
		 (progn
		   (efar-search-int-start-search args)
		   (cl-loop for proc in efar-subprocess-processes do
			    (while (accept-process-output proc 1)))
		   (while (accept-process-output nil 1))))
		
		;; command to subprocess to search text in the file
		(:search-in-file
		 (efar-search-process-file args))

		;; DIRECTORY COMPARE COMMANDS
		(:start-dir-compare
		 (progn
		   (efar-dir-diff-int-start-compare args)
		   (cl-loop for proc in efar-subprocess-processes do
			    (while (accept-process-output proc 1)))
		   (while (accept-process-output nil 1))))

		(:compare-checksums
		 (efar-dir-diff-compare-checksums args))))))
      
      (error
       (process-send-string  efar-subprocess-server (concat (prin1-to-string (cons :common-error (error-message-string err))) "\n"))))))

(defun efar-subprocess-send-command (proc command args)
  "Send COMMAND and ARGS to the subprocess PROC."
  (let ((cmd (concat (prin1-to-string (cons command args)) "\n"))
	(cnt 3))
    (if (catch :ready
	  (while (> cnt 0)
	    (when (process-live-p proc)
	      (throw :ready t))
	    (sleep-for 1)
	    (cl-decf cnt)))
	(process-send-string proc cmd)
      (message "Process is not active!"))))

(defun efar-subprocess-filter (proc string)
  "Filter function for the subprocess server.
Processes message STRING arriving from subprocess PROC."
  (let ((pending (assoc proc efar-subprocess-pending-messages))
	message
	index)
    (unless pending
      (setq efar-subprocess-pending-messages (cons (cons proc "") efar-subprocess-pending-messages))
      (setq pending  (assoc proc efar-subprocess-pending-messages)))
    
    (setq message (concat (cdr pending) string))
    
    (while (setq index (string-match "\n" message))
      (setq index (1+ index))
      
      (let* ((res (car (read-from-string (substring message 0 index))))
	     (message-type (car res))
	     (data (cdr res)))
	;; process message once we get full one (messages are separated by \n)
	(efar-subprocess-process-message proc message-type data))
      
      (setq message (substring message index)))
    
    (setcdr pending message)))

(defun efar-subprocess-get-next-process ()
  "Get next subprocess from the pool.
We do subprocess tasks sending commands one by one to all subprocesses by turns."
  (let* ((processes efar-subprocess-processes)
	 (last (car (last processes))))
    (setq efar-subprocess-processes (cons last (remove last processes)))
    (car efar-subprocess-processes)))

(defun efar-subprocess-work-finished ()
  "Execute actions when subprocess work is finished.
Restart subprocesses finally."
  (cond (efar-search-running-p (efar-search-finished))
	(efar-dir-diff-running-p (efar-dir-diff-finished)))
  (make-thread 'efar-subprocess-run-processes))

;;--------------------------------------------------------------------------------
;; File search
;;--------------------------------------------------------------------------------
(define-button-type 'efar-search-find-file-button
  'follow-link t
  'action #'efar-search-find-file-button
  'face 'efar-search-file-link-face)

(define-button-type 'efar-search-find-line-button
  'follow-link t
  'action #'efar-search-find-file-button
  'face 'efar-search-line-link-face )

(defun efar-do-start-search ()
  "Start file search."
  (interactive)
  (efar-when-can-execute
   ;; if directory comparison or search is running, ask user whether to stop them
   (when (or (and efar-search-running-p
		  (string= "Yes" (efar-completing-read "Search is running. Kill it?")))
	     (and efar-dir-diff-running-p
		  (string= "Yes" (efar-completing-read "Directory comparison is running. Kill it?"))))
     ;; restart search processes
     (efar-subprocess-run-processes)
     (setq efar-search-running-p nil)
     (setq efar-dir-diff-running-p nil))
   
   ;; init efar if needed
   (efar nil nil t)
   
   (unless (or efar-search-running-p
	       efar-dir-diff-running-p)
     ;; gather search parameters
     (let* ((proposed-dir (let ((selected-item (caar (efar-selected-files (efar-get :current-panel) t))))
			    (cond ((null  selected-item)
				   default-directory)
				  ((file-directory-p selected-item)
				   selected-item)
				  (t
				   (efar-get-parent-dir selected-item)))))
	    (dir (read-directory-name "Search in: " proposed-dir proposed-dir))
	    (wildcards (split-string (read-string "File name mask(s): "
						  (let ((wildcards (cdr (assoc :wildcards efar-search-last-command-params))))
						    (if wildcards (string-join wildcards ",")
						      efar-search-default-file-mask)))
				     "[, ]+"))
	    (text (read-string "Text to search: " (cdr (assoc :text efar-search-last-command-params))))
	    (ignore-case? (and (not (string-empty-p text)) (string=  "Yes" (efar-completing-read "Ignore case? " (list "Yes" "No")))))
	    (regexp? (and (not (string-empty-p text)) (string=  "Yes" (efar-completing-read "Use regexp? " (list "No" "Yes"))))))
       
       (setq efar-search-last-command-params nil)
       (setq efar-search-last-command-params (list (cons :dir dir)
						   (cons :wildcards wildcards)
						   (cons :text (if (string-empty-p text) nil text))
						   (cons :ignore-case? ignore-case?)
						   (cons :regexp? regexp?)
						   (cons :start-time (time-to-seconds (current-time)))))
       
       ;; set up timer that will update search list result during search
       (setq efar-search-update-results-timer
	     (run-at-time nil 2
			  (lambda()
			    (when (equal :search (efar-get :panels :left :mode))
			      (efar-change-panel-mode :search :left))
			    
			    (when (equal :search (efar-get :panels :right :mode))
			      (efar-change-panel-mode :search :right)))))
       (setq efar-search-results '())
       (setq efar-search-running-p t)
       (efar-set 0 :panels :left :current-pos)
       (efar-change-panel-mode :search)
       ;; send command to the manager to start the search with given parameters
       (efar-subprocess-send-command efar-subprocess-manager
				     :start-search
				     efar-search-last-command-params)
       
       (when (called-interactively-p "interactive") (efar nil))))))

(defun efar-do-show-search-results ()
  "Show search results."
  (interactive)
  (efar-when-can-execute
   (efar-change-panel-mode :search)))

(defun efar-do-show-search-history ()
  "Show search history."
  (interactive)
  (efar-when-can-execute
   (efar-change-panel-mode :search-hist)))

(defun efar-search-finished ()
  "Function is called when search is finished."
  (while (accept-process-output))
  ;; cancel update timer
  (when (timerp efar-search-update-results-timer)
    (cancel-timer efar-search-update-results-timer))
  (setq efar-search-update-results-timer nil)
  ;; fix end time
  (push (cons :end-time (time-to-seconds (current-time))) efar-search-last-command-params)
  
  (setq efar-search-running-p nil)

  (push (cons efar-search-last-command-params efar-search-results) efar-search-history)
  
  (efar-change-panel-mode :search))

(defun efar-search-int-start-search (args)
  "Start file search with parameters defined in ARGS in the subprocess.
Executed in search manager process."
  (let ((dir (cdr (assoc :dir args)))
	(wildcards (cdr (assoc :wildcards args)))
	(text (cdr (assoc :text args)))
	(regexp? (or (cdr (assoc :regexp? args)) nil))
	(ignore-case? (or (cdr (assoc :ignore-case? args)) nil)))
    ;; do the search with given parameters
    (efar-search-files-recursively dir wildcards text regexp? ignore-case?)
    ;; once all files in the directory are processed, send command to subprocesses to finish work
    (cl-loop for proc in efar-subprocess-processes do
	     (efar-subprocess-send-command proc :finished '()))
    ;; inform main process that manager finished the search
    (process-send-string efar-subprocess-server (concat (prin1-to-string (cons :finished '())) "\n"))))

(defun efar-search-files-recursively (dir wildcards &optional text regexp? ignore-case?)
  "Main search function.
Does the search for files in directory DIR.
Files should match file mask(s) WILDCARDS.
When TEXT is not nil given string is searched in the files.
When REGEXP? is t text is treated as regular expression.
Case is ignored when IGNORE-CASE? is t."
  ;; loop over all entries in the DIR
  (cl-loop for entry in (cl-remove-if (lambda(e) (or (string= (car e) ".") (string= (car e) ".."))) (directory-files-and-attributes dir nil nil t 'string)) do
	   
	   (let* ((symlink? (stringp (cadr entry)))
		  (dir? (or (equal (cadr entry) t)
			    (and symlink?
				 (file-directory-p (cadr entry)))))
		  (real-file-name (expand-file-name (if symlink?
							(cadr entry)
						      (car entry))
						    dir)))
	     
	     ;; we process directory only if it is accessible
	     ;; otherwise we skip it and report an error
	     (if (and dir?
		      (not (file-accessible-directory-p real-file-name)))
		 (process-send-string  efar-subprocess-server (concat (prin1-to-string (cons :file-error (cons real-file-name "directory is inaccessible"))) "\n"))
	       
	       ;; when entry is a directory or a symlink pointing to the directory call function recursivelly for it
	       (when (and dir?
			  (or (not symlink?)
			      efar-search-follow-symlinks-p))
		 (efar-search-files-recursively real-file-name wildcards text regexp? ignore-case?))
	       
	       ;; when entry is a file or text for search inside files is not given
	       (when (or (not dir?)
			 (not text))
		 
		 ;; if file name matches any of given WILDCARDS
		 (when (catch :matched
			 (cl-loop for wildcard in wildcards do
				  (when (string-match-p (wildcard-to-regexp wildcard) (car entry))
				    (throw :matched t)))
			 nil)
		   ;; if text to search is given
		   (if text
		       ;; if file is readable then send file to subprocess to search the text inside
		       (if (file-readable-p real-file-name)
			   (progn
			     ;; we do text search parallel sending files one by one to all subprocesses by turns
			     (let* ((proc (efar-subprocess-get-next-process))
				    (request (cons :search-in-file (list (cons :file real-file-name) (cons :text text) (cons :regexp? regexp?) (cons :ignore-case? ignore-case?)))))
			       (when real-file-name
				 (process-send-string proc (concat
							    (prin1-to-string
							     request)
							    "\n")))))
			 ;; otherwise skip it and report a file error
			 (process-send-string  efar-subprocess-server (concat (prin1-to-string (cons :file-error (cons real-file-name "file is not readable"))) "\n")))
		     
		     ;; otherwise report about found file
		     (process-send-string  efar-subprocess-server (concat (prin1-to-string (cons :found-file (list (cons :name real-file-name) (cons :lines '())))) "\n")))))))))

(defun efar-search-clearup ()
  "."
  ;;(setq efar-search-results nil)
  (setq efar-search-running-p nil)
  ;;(setq efar-search-last-command-params nil)
  ;; cancel update timer
  (when (and efar-search-update-results-timer
	     (timerp efar-search-update-results-timer))
    (cancel-timer efar-search-update-results-timer))
  (setq efar-search-update-results-timer nil))

(defun efar-search-process-file (args)
  "Search text in the file according to the parameters defined in ARGS."
  (let ((file (cdr (assoc :file args)))
	(text (cdr (assoc :text args)))
	(regexp? (or (cdr (assoc :regexp? args)) nil))
	(ignore-case? (or (cdr (assoc :ignore-case? args)) nil)))
    (when (and file text)
      
      (condition-case error
	  (let ((hits (let ((hits '())
			    (case-fold-search ignore-case?) ;; case insensitive search when ignore-case? is t
			    (search-func (if regexp? 're-search-forward 'search-forward))) ;; use regular expression for search when regexp? is t
			;; open file in temp buffer
			(with-temp-buffer
			  (insert-file-contents file)
			  (goto-char 0)
			  ;; do search the text
			  (while (funcall search-func text nil t)
			    ;; store line number and whole line where searched text occurs
			    (push (cons (line-number-at-pos)
					(replace-regexp-in-string "\n" "" (thing-at-point 'line t)))
				  hits)
			    (forward-line)))
			
			(reverse hits))))
	    ;; if text is found in the file send information to main process
	    (when hits
	      (process-send-string  efar-subprocess-server (concat (prin1-to-string (cons :found-file (list (cons :name file) (cons :lines hits)))) "\n"))))
	;; if any error occur skip file and report an error
	(error
	 (process-send-string efar-subprocess-server (concat (prin1-to-string (cons :file-error (cons file (error-message-string error)))) "\n")))))))

(defun efar-show-search-results (&optional side)
  "Show search results in panel SIDE."
  
  (let* ((side (or side (efar-get :current-panel)))
	 (errors (cdr (assoc :errors efar-search-last-command-params)))
	 (result-string nil)
	 (status-string nil))
    
    ;; if unexpected/unhandled error occurred during search we report failure
    (if (stringp errors)
	(progn
	  (setf result-string "Search results [failed]")
	  (setf status-string (concat "Search failed with erorr: " errors)))
      
      (setf result-string (concat "Search results"
				  (when efar-search-last-command-params
				    (concat " - " (int-to-string (length (efar-get :panels side :files)))
					    (if (cdr (assoc :end-time efar-search-last-command-params))
						" [finished]" " [in progress]" )
					    
					    (when errors
					      (concat " (" (int-to-string (length errors)) " skipped)"))))))
      
      
      
      (setf status-string (concat (cond (efar-search-running-p
					 "Search running for files ")
					((cdr (assoc :end-time efar-search-last-command-params))
					 (concat "Search finished in " (int-to-string (round (- (cdr (assoc :end-time efar-search-last-command-params)) (cdr (assoc :start-time efar-search-last-command-params))))) " second(s) for files "))
					(t
					 "No search has been executed yet"))
				  
				  (when (cdr (assoc :start-time efar-search-last-command-params))
				    (setq status-string (concat status-string
								"in " (cdr (assoc :dir efar-search-last-command-params))
								" matching mask(s) '" (string-join (cdr (assoc :wildcards efar-search-last-command-params)) ",") "'"
								(when (cdr (assoc :text efar-search-last-command-params))
								  (concat " and containing text '" (cdr (assoc :text efar-search-last-command-params)) "'"
									  " (" (if (cdr (assoc :ignore-case? efar-search-last-command-params)) "CI" "CS") ")"))))))))
    
    (efar-set result-string :panels side :dir)
    
    (efar-remove-notifier side)
    
    (efar-set-status status-string nil t)
    (efar-calculate-widths)
    (efar-write-enable (efar-redraw))))

(defun efar-do-show-search-results-in-buffer ()
  "Show detailed search results in other buffer."
  (interactive)
  (efar-when-can-execute
   (if efar-search-running-p
       
       (efar-set-status "Search is still running" nil t t)
     
     (efar-set-status "Generating report with search results...")
     
     (and (get-buffer efar-search-results-buffer-name) (kill-buffer efar-search-results-buffer-name))
     
     (let ((buffer (get-buffer-create efar-search-results-buffer-name))
	   (dir (cdr (assoc :dir efar-search-last-command-params)))
	   (wildcards (cdr (assoc :wildcards efar-search-last-command-params)))
	   (text (cdr (assoc :text efar-search-last-command-params)))
	   (ignore-case? (cdr (assoc :ignore-case? efar-search-last-command-params)))
	   (regexp? (cdr (assoc :regexp? efar-search-last-command-params)))
	   (errors (cdr (assoc :errors efar-search-last-command-params))))
       
       (with-current-buffer buffer
	 (read-only-mode 0)
	 (erase-buffer)
	 
	 ;; insert header with description of search parameters
	 (insert "Found " (int-to-string (length (efar-get :panels (efar-get :current-panel) :files)))
		 " files in " (int-to-string (round (- (cdr (assoc :end-time efar-search-last-command-params)) (cdr (assoc :start-time efar-search-last-command-params))))) " second(s).\n")
	 
	 ;; in case if some file were skipped uring search we add corresponding hint to the header
	 (when errors
	   (let ((p (point)))
	     (insert (int-to-string (length errors)) " file(s) skipped. See list at the bottom.")
	     (add-text-properties p (point)
				  '(face efar-non-existing-current-file-face))
	     (insert "\n")))
	 
	 (insert "Directory: " dir "\n"
		 "File name mask(s): " (string-join wildcards ",") "\n"
		 (or (when text
		       (concat "Text '" text "' found in "
			       (let ((hits 0))
				 (cl-loop for file in (efar-get :panels (efar-get :current-panel) :files) do
					  (setq hits (+ hits (length (nth 13 file)))))
				 (int-to-string hits)) " line(s)\n"
			       "Ignore case: " (if ignore-case? "yes" "no") "\n"
			       "Use regexp: " (if regexp? "yes" "no") "\n"))
		     "")
		 "\n")
	 
	 ;; output list of found files (and source lines when searching for text)
	 (let ((cnt 0))
	   (cl-loop for file in (efar-get :panels (efar-get :current-panel) :files) do
		    (cl-incf cnt)
		    ;; create a link to the file
		    (insert-button (concat (int-to-string cnt) ". " (car file))
				   :type 'efar-search-find-file-button
				   :file (car file))
		    (insert "\n")
		    
		    ;; create links to source lines
		    (cl-loop for line in (nth 13 file) do
			     
			     (let ((line-number (car line))
				   (line-text (cdr line)))
			       (insert-button (concat (int-to-string line-number) ":\t" line-text)
					      :type 'efar-search-find-line-button
					      :file (car file)
					      :line-number line-number
					      :text text
					      :ignore-case? ignore-case?
					      :regexp? regexp?))
			     (insert "\n"))
		    (insert "\n")))
	 
	 
	 ;; output skipped files
	 (when errors
	   (insert "\nFollowing files/directries are inaccessible and therefore were skipped:\n")
	   (cl-loop for file in errors do
		    (insert (car file) " (" (cdr file) ")")
		    (insert "\n")))
	 
	 ;; highlight searched text
	 (goto-char (point-min))
	 (when text
	   (if (cdr (assoc :regexp? efar-search-last-command-params))
	       (highlight-regexp text 'hi-yellow)
	     (highlight-phrase text 'hi-yellow)))
	 
	 (read-only-mode 1))
       
       (switch-to-buffer-other-window buffer)
       (efar-set-status "Ready")))))

(defun efar-search-find-file-button (button)
  "Open file from search results buffer and navigate to searched text.
BUTTON is a button clicked."
  (let ((file (button-get button :file))
	(line-number (button-get button :line-number))
	(text (button-get button :text))
	(ignore-case? (button-get button :ignore-case?))
	(regexp? (button-get button :regexp?)))
    
    ;; open file in other window
    (find-file-other-window file)
    (goto-char 0)
    
    ;; navigate to the line containing searched text
    ;; and activate isearch for the searched text
    (when line-number
      (forward-line (- line-number 1))
      (isearch-mode t regexp?)
      (if ignore-case?
	  (setq text (downcase text)))
      (isearch-process-search-string text
				     (mapconcat #'isearch-text-char-description text "")))))

  
(defun efar-search-open-from-history ()
  "Open selected search result."
  (if efar-search-running-p
      (efar-set-status (format "Wait until current search ends. Press %S to show current search results"  (symbol-value 'efar-show-search-results-key))
		       5 t t)
    
    (let* ((number (efar-current-file-number))
	   (result (nth number (reverse efar-search-history))))
      (setf efar-search-results (cdr result))
      (setf efar-search-last-command-params (car result)))
    (efar-change-panel-mode :search)))

;;--------------------------------------------------------------------------------
;; Directory comparator
;;--------------------------------------------------------------------------------

(defun efar-sort-files-by-name-dir-diff (a b)
  "Function to sort files A and B by name.
Directories always go before normal files.
Function string< is used for comparing file names.
Case is ignored."
  (cond
   ;; directories go first
   ((and (cadr a) (not (cadr b)))
    t)
   ((and (not (cadr a)) (cadr b))
    nil)
   ;; entries of same type (directory or usual files) sorted in lexicographic order
   (t (string<
       (downcase (nth 13 a))
       (downcase (nth 13 b))))))

(defun efar-dir-diff-equal (item &optional dont-check-children)
  "Check if files defined in ITEM have any difference.
Child items are not taken into account if DONT-CHECK-CHILDREN is not nil."
  (and (or dont-check-children
	   (not (member :children-changed item)))
       (not (member :size item))
       (not (member :hash item))
       (not (member :left item))
       (not (member :owner item))
       (not (member :group item))
       (not (member :modes item))
       (not (member :right item))))
       
(defun efar-dir-diff-build-file-list (dir)
  "Build and return file list in directory DIR."
  (let ((list (make-hash-table :test 'equal))
	(dir (file-name-as-directory dir)))
	
    (cl-labels
	((rec-func (d)
		   (cl-loop for entry in (cl-remove-if (lambda(e) (or (string= (car e) ".") (string= (car e) "..")))
						       (directory-files-and-attributes d nil nil t 'string))
			    do
			    
			    (let ((name (cl-subseq (expand-file-name (car entry) d) (length dir))))
			      (puthash name
				       (nconc (list entry
						    name
						    (expand-file-name (car entry) d)
						    (efar-get-parent-dir name)))
				       list))
			    
			    (when (equal (cadr entry) t)
			      (setf list (append (rec-func (expand-file-name (car entry) d))))))
		   list))
      
      (rec-func dir))
  
    list))

(defun efar-do-start-directory-comparison ()
  "Start comparison of directries selected in both panels."
  (interactive)
  (efar-when-can-execute
   ;; if directory comparison or search is running, ask user whether to stop them
   (when (or (and efar-search-running-p
		  (string= "Yes" (efar-completing-read "Search is running. Kill it?")))
	     (and efar-dir-diff-running-p
		  (string= "Yes" (efar-completing-read "Directory comparison is running. Kill it?"))))
     ;; restart search processes
     (efar-subprocess-run-processes)
     (setq efar-search-running-p nil)
     (setq efar-dir-diff-running-p nil))
   
   (unless (or efar-search-running-p
	       efar-dir-diff-running-p)

     
     (if (or (not (equal (efar-get :panels :left :mode) :files))
	     (not (equal (efar-get :panels :right :mode) :files)))
	 (error "Both panels should be in :files mode!")
       (when (equal "Yes" (efar-completing-read (concat "Compare '"
							(efar-get :panels :left :dir)
							"' and '"
							(efar-get :panels :right :dir)
							"'?")))
	 (let ((include-masks (split-string (read-string "Include files matching file masks: " "*") "[, ]+"))
	       (exclude-masks (split-string (read-string "Exclude files matching file masks: " "") "[, ]+")))
	   
	   (setq efar-dir-diff-last-command-params nil)
	   (setq efar-dir-diff-last-command-params (list (cons :left (efar-get :panels :left :dir))
							 (cons :right (efar-get :panels :right :dir))
							 (cons :include include-masks)
							 (cons :exclude exclude-masks)
							 (cons :start-time (time-to-seconds (current-time)))))
	   
	   (setq efar-dir-diff-results (make-hash-table :test 'equal))
	   (setq efar-dir-diff-running-p t)
	   (efar-set 0 :panels :left :current-pos)
	   (efar-change-panel-mode :dir-diff)
	   
	   ;; set up timer that will update result during search
	   (setq efar-dir-diff-update-results-timer
		 (run-at-time nil 2
			      (lambda()
				(when (equal :dir-diff (efar-get :panels :left :mode))
				  (efar-change-panel-mode :dir-diff)))))
	   
	   ;; send command to the manager to start the search with given parameters
	   (efar-subprocess-send-command efar-subprocess-manager
					 :start-dir-compare
					 efar-dir-diff-last-command-params)))))))
  
  (defun efar-dir-diff-clearup ()
  ""
  (setq efar-dir-diff-running-p nil)
  ;; cancel update timer
  (when (and efar-dir-diff-update-results-timer
	     (timerp efar-dir-diff-update-results-timer))
    (cancel-timer efar-dir-diff-update-results-timer))
  (setq efar-dir-diff-update-results-timer nil))


(defun efar-dir-diff-finished ()
  "Function is called when directory comparison is finished."
  (while (accept-process-output))
  ;; cancel update timer
  (when (timerp efar-dir-diff-update-results-timer)
    (cancel-timer efar-dir-diff-update-results-timer))
  (setq efar-dir-diff-update-results-timer nil)
  
  ;; fix end time
  (push (cons :end-time (time-to-seconds (current-time)))
	efar-dir-diff-last-command-params)
  
  (setq efar-dir-diff-running-p nil)
  
  (efar-change-panel-mode :dir-diff))

(defun efar-dir-diff-int-start-compare (params)
  "Do directory comparison.
Directories and comparison parameters are passed in PARAMS."
  (let* ((dir-left (cdr (assoc :left params)))
	 (dir-right (cdr (assoc :right params)))
	 (include-masks (mapcar (lambda(e)
				  (wildcard-to-regexp e))
				(cdr (assoc :include params))))
	 (exclude-masks (mapcar (lambda(e)
				  (wildcard-to-regexp e))
				(cdr (assoc :exclude params))))

	 (comp-params '(:size :hash :owner :group :modes))

	 (list1 (efar-dir-diff-build-file-list dir-left))
	 (list2 (efar-dir-diff-build-file-list dir-right))
	 
	 (keys1 (sort (hash-table-keys list1) (lambda(a b) (string< a b)))))
    
    (cl-loop for k in keys1
	     do
	     (let* ((exists-in (if (gethash k list2)
				   :both
				 :left))
		    (e (gethash k list1))
		    ;; ignore case when applying wildcard
		    (case-fold-search t)
		    
		    (included? (catch :included
				 (cl-loop for mask in include-masks do
					  (when (string-match-p mask k)
					    (throw :included t)))))
		    (excluded? (catch :excluded
				 (cl-loop for mask in exclude-masks do
					  (when (string-match-p mask k)
					    (throw :excluded t))))))

	       (when (and included?
			  (not excluded?))
	
		 (if (equal exists-in :both)
		     (let* ((other (gethash k list2))
			    (attrs (cdr (car (cl-subseq e -4 -3))))
			    (attrs-other (cdr (car (cl-subseq other -4 -3))))
			    (size-changed? nil))
		       
		       ;; compare type (dir/file/link)
		       (when (not (equal (file-attribute-type attrs)
					 (file-attribute-type attrs-other)))
			 (push :type e))
		       
		       ;; compare owner
		       (when (and (member :owner comp-params)
				  (not (equal (file-attribute-user-id attrs)
					      (file-attribute-user-id attrs-other))))
			 (push :owner e))
		       
		       ;; compare group
		       (when (and (member :group comp-params)
				  (not (equal (file-attribute-group-id attrs)
					      (file-attribute-group-id attrs-other))))
			 (push :group e))
		       
		       ;; compare permissions
		       (when (and (member :modes comp-params)
				  (not (equal (file-attribute-modes attrs)
					      (file-attribute-modes attrs-other))))
			 (push :modes e))
		       
		       ;; compare size
		       (when (and (member :size comp-params)
				  (not (car attrs))
				  (not (equal (file-attribute-size attrs)
					      (file-attribute-size attrs-other))))
			 (setf size-changed? t)
			 (push :size e))
		       
		       ;; compare checksum
		       (when (and (not size-changed?) ;; we compare checksums only if file size is the same
				  (member :hash comp-params)
				  (not (car attrs)) ;; don't compare checksums for directories
				  (not (car attrs-other)))
			 ;; we do checksum comparison in subprocesses
			 (let* ((proc (efar-subprocess-get-next-process))
				(request (cons :compare-checksums (list (cons :key k)
									(cons :file1 (car (last e 2)))
									(cons :file2 (car (last other 2)))))))
			   
			   (process-send-string proc (concat
						      (prin1-to-string
						       request)
						      "\n"))))))

		 (push exists-in e))
	       	     
	       (remhash k list2)
	       
	       (process-send-string  efar-subprocess-server (concat (prin1-to-string (cons :file-comp-result (list (cons :key k) (cons :result e)))) "\n"))))
    
    (let ((keys2 (sort (hash-table-keys list2) (lambda(a b) (string< a b)))))
      (cl-loop for k in keys2
	       do
	       (let ((e (gethash k list2))
		     (included? (catch :included
				  (cl-loop for mask in include-masks do
					   (when (string-match-p mask k)
					     (throw :included t)))))
		     (excluded? (catch :excluded
				  (cl-loop for mask in exclude-masks do
					   (when (string-match-p mask k)
					     (throw :excluded t))))))
		 		 
		 (when (and included?
			    (not excluded?))
		   (push :right e))
		 
		 (process-send-string  efar-subprocess-server (concat (prin1-to-string (cons :file-comp-result (list (cons :key k) (cons :result e)))) "\n")))))

    ;; once all files are processed, send command to subprocesses to finish work
    (cl-loop for proc in efar-subprocess-processes do
	     (efar-subprocess-send-command proc :finished '()))
    ;; inform main process that manager finished the search
    (process-send-string efar-subprocess-server (concat (prin1-to-string (cons :finished '())) "\n"))))

(defun efar-dir-diff-compare-checksums (args)
  "Compare checksums of two files defined in ARGS."
  (let* ((key (cdr (assoc :key args)))
	 (file1 (cdr (assoc :file1 args)))
	 (file2 (cdr (assoc :file2 args)))
	 (changed?  (not (equal (efar-get-file-checksum file1)
				(efar-get-file-checksum file2)))))
    (when changed?
      (process-send-string efar-subprocess-server (concat (prin1-to-string (cons :file-comp-result (list (cons :key key) (cons :checksum-differs t)))) "\n")))))

(defun efar-dir-diff-update-parents (key)
  "Update all parent directories as updated if item with KEY has differences."
  ;;if differences detected
  ;;mark parent directories as :children-changed
  (when (cl-intersection (append efar-dir-diff-actual-comp-params '(:left :right))
			 (gethash key efar-dir-diff-results))
    (let ((parent-key (efar-get-parent-dir key)))
      (catch :exit
	(while parent-key
	  (let ((parent (gethash parent-key efar-dir-diff-results)))
	    (if (member :children-changed parent)
		(throw :exit t)
	      (cl-pushnew :children-changed  parent))
	    (puthash parent-key parent efar-dir-diff-results))
	  (setf parent-key (efar-get-parent-dir parent-key)))))))

(defun efar-dir-diff-show-results ()
  "Show directory comparison results."
  (let* ((errors (cdr (assoc :errors efar-dir-diff-last-command-params)))
	 (result-string nil)
	 (status-string nil))
    
    ;; if unexpected/unhandled error occurred during search we report failure
    (if (stringp errors)
	(progn
	  (setf result-string "DC results [failed]")
	  (setf status-string (concat "Directory compare failed with erorr: " errors)))
      
      (setf result-string (concat "DC - " (or efar-dir-diff-current-dir "/")
				  (when efar-dir-diff-last-command-params
				    (concat " - "
					    (if (cdr (assoc :end-time efar-dir-diff-last-command-params))
						" [finished]" " [in progress]" )
					    
					    (when errors
					      (concat " (" (int-to-string (length errors)) " skipped)"))))))
      
      (setf status-string (concat (cond (efar-dir-diff-running-p
					 "Directory comparison running ")
					((cdr (assoc :end-time efar-dir-diff-last-command-params))
					 (concat "Directory comparison finished in "
						 (int-to-string (round (- (cdr (assoc :end-time efar-dir-diff-last-command-params)) (cdr (assoc :start-time efar-dir-diff-last-command-params)))))
						 " second(s)"))
					(t
					 "No directory comparison has been executed yet"))))
      
    (efar-set-status status-string nil t)
      
    (efar-set result-string :panels :left :dir)
    (efar-set result-string :panels :right :dir)
    
    (unless (equal (efar-get :mode) :both)
      (efar-change-mode))
    
    (efar-remove-notifier (efar-get :current-panel))
    (efar-calculate-widths)
    (efar-write-enable (efar-redraw)))))


(defun efar-get-file-checksum (file)
  "Calculate checksum for the FILE."
  (let ((coding-system-for-write efar-subprocess-coding))
    (with-temp-buffer
      (insert-file-contents-literally file)
      (secure-hash 'md5 (buffer-string)))))

(defun efar-show-dir-diff-toggle-changed-only ()
  "Toggle display of unchanged items."
  (setf efar-dir-diff-show-changed-only-p (not efar-dir-diff-show-changed-only-p))
  (efar-write-enable (efar-redraw 'reread-files)))

(defun efar-dir-diff-enter-directory (&optional go-to-parent?)
  "Enter directory under cursor.
Go to parent directory when GO-TO-PARENT? is not nil."
  (unless (and go-to-parent?
	       (null efar-dir-diff-current-dir))
    (let* ((entry (car (efar-selected-files (efar-get :current-panel) t t nil)))
	   (go-to-parent? (or (and go-to-parent?
				   efar-dir-diff-current-dir)
			      (equal ".." (car entry))))
	   (current-dir efar-dir-diff-current-dir))
      
      (efar-quit-fast-search)
      
      (when (or go-to-parent?
		(and entry
		     (cadr entry)))
	
	(if go-to-parent?
	    (setf efar-dir-diff-current-dir (efar-get-parent-dir efar-dir-diff-current-dir))
	  (setf efar-dir-diff-current-dir (nth 13 entry)))
	
	(efar-change-panel-mode :dir-diff :left)
	(efar-change-panel-mode :dir-diff :right)
	
	(if go-to-parent?
	    (progn
	      (efar-go-to-file (expand-file-name current-dir
						 (cdr (assoc :left efar-dir-diff-last-command-params)))
			       :left 0)
	      (efar-go-to-file (expand-file-name current-dir
						 (cdr (assoc :right efar-dir-diff-last-command-params)))
			       :right 0))
	  (progn (efar-go-to-file "" :left 0)
		 (efar-go-to-file "" :right 0)))
	(efar-write-enable (efar-redraw))))))

(defun efar-do-show-directory-comparison-results ()
  "Show directory comparison results."
  (interactive)
  (efar-when-can-execute
   (efar-change-panel-mode :dir-diff)))

(defun efar-do-directory-comparison-toggle-changed-only ()
  "Show only changed files in directory comparison results."
  (interactive)
  (efar-show-dir-diff-toggle-changed-only))

(defun efar-do-directory-comparison-toggle-size ()
  "Toggle displaying difference in file size in directory comparison results."
  (interactive)
  (efar-when-can-execute
   (efar-dir-diff-toggle-comparison-display-options :size)))

(defun efar-do-directory-comparison-toggle-checksum ()
  "Toggle displaying difference in file checksum in directory comparison results."
  (interactive)
  (efar-when-can-execute
   (efar-dir-diff-toggle-comparison-display-options :hash)))

(defun efar-do-directory-comparison-toggle-owner ()
  "Toggle displaying difference in file owner in directory comparison results."
  (interactive)
  (efar-when-can-execute
   (efar-dir-diff-toggle-comparison-display-options :owner)))

(defun efar-do-directory-comparison-toggle-group ()
  "Toggle displaying difference in file group in directory comparison results."
  (interactive)
  (efar-when-can-execute
   (efar-dir-diff-toggle-comparison-display-options :group)))

(defun efar-do-directory-comparison-toggle-modes ()
  "Toggle displaying difference in file modes in directory comparison results."
  (interactive)
  (efar-when-can-execute
   (efar-dir-diff-toggle-comparison-display-options :modes)))

(defun efar-dir-diff-toggle-comparison-display-options (par)
  "Toggle displaying differences of type PAR."
  (if (member par efar-dir-diff-actual-comp-params)
      (setf efar-dir-diff-actual-comp-params (delete par efar-dir-diff-actual-comp-params))
    (push par efar-dir-diff-actual-comp-params))
  
  (cl-loop for k in (hash-table-keys efar-dir-diff-results) do
	   (let ((e (gethash k efar-dir-diff-results)))
	     (setf e (delete :children-changed e))
	     (puthash k e efar-dir-diff-results)))
  (cl-loop for k in (hash-table-keys efar-dir-diff-results) do
	   (efar-dir-diff-update-parents k))
  (efar-write-enable (efar-redraw 'reread-files)))

(defun efar-do-show-directory-comparison-results-in-buffer ()
  "Show list of changed items together with comparison details."
  (interactive)
  (efar-when-can-execute
   (if efar-dir-diff-running-p
       
       (efar-set-status "Directory comparison is still running" nil t t)
     
     (efar-set-status "Generating report for directory comparison results...")
     
     (and (get-buffer efar-dir-diff-results-buffer-name) (kill-buffer efar-dir-diff-results-buffer-name))
     
     (let ((buffer (get-buffer-create efar-dir-diff-results-buffer-name))
	   (dir-left (cdr (assoc :left efar-dir-diff-last-command-params)))
	   (dir-right (cdr (assoc :right efar-dir-diff-last-command-params)))
	   (errors (cdr (assoc :errors efar-dir-diff-last-command-params)))
	   (differences (sort (cl-remove-if (lambda(e)
					      (efar-dir-diff-equal e t))
					    (hash-table-values efar-dir-diff-results))
			      (lambda(a b) (string< (car (last a 3)) (car (last b 3)))))))
       
       (with-current-buffer buffer
	 (read-only-mode 0)
	 (erase-buffer)
	 
	 ;; insert header with description of search parameters
	 (insert "Found " (int-to-string (length differences))
      		 " differences in " (int-to-string (round (- (cdr (assoc :end-time efar-dir-diff-last-command-params))
							     (cdr (assoc :start-time efar-dir-diff-last-command-params))))) " second(s).\n")
	 
	 ;; in case if some file were skipped uring search we add corresponding hint to the header
	 (when errors
	   (let ((p (point)))
	     (insert (int-to-string (length errors)) " file(s) skipped. See list at the bottom.")
	     (add-text-properties p (point)
				  '(face efar-non-existing-current-file-face))
	     (insert "\n")))

	 (insert "Directory 1: " dir-left "\n")
	 (insert "Directory 2: " dir-right "\n")
	 (insert "Compare files matching: "
		 (string-join (cdr (assoc :include efar-dir-diff-last-command-params)) " ") "\n")
	 (insert "Skip files matching: "
		 (string-join (cdr (assoc :exclude efar-dir-diff-last-command-params)) " ") "\n")
	 
	 (newline)

	 ;; output list of found files (and source lines when searching for text)
	 (let ((cnt 0))
	   (cl-loop for file in differences do
		    (cl-incf cnt)
		    ;; insert relative file name
		    (insert (int-to-string cnt) ". " (car (last file 3)))

		    (insert "\t")
		    
		    (if (or (member :left file)
			    (member :both file))
			(progn (insert " ")
			       (insert-button "file1"
					      :type 'efar-dir-diff-button
					      :file (expand-file-name (car (last file 3)) (cdr (assoc :left efar-dir-diff-last-command-params)))))
		      (insert "      "))

		    (if (or (member :right file)
			    (member :both file))
			(progn (insert " ")
			       (insert-button "file2"
					      :type 'efar-dir-diff-button
					      :file (expand-file-name (car (last file 3)) (cdr (assoc :right efar-dir-diff-last-command-params)))))
		      (insert "      "))
		    
 		    (if (member :both file)
			(progn
			  (insert " ")
			  (let* ((file-name1 (expand-file-name (car (last file 3)) (cdr (assoc :left efar-dir-diff-last-command-params))))
				 (file-name2 (expand-file-name (car (last file 3)) (cdr (assoc :right efar-dir-diff-last-command-params))))
				 (results (cl-remove-if (lambda(e) (or (equal e :left)
								       (equal e :right)
								       (equal e :both)))
							(cl-subseq file 0 -4)))
				 (result-shortcuts (mapconcat (lambda(e)
								(capitalize (substring (symbol-name e) 1 2)))
							      results
							      ",")))

			    (insert-button (format "[%s]" result-shortcuts)
					   :type 'efar-dir-diff-button
					   :ediff t
					   :file1 file-name1
					   :file2 file-name2)
			    
			    (newline)
			    
			    (when (member :size results)
			      (insert "Size: "
				      (int-to-string (file-attribute-size (file-attributes file-name1)))
				      " -> "
				      (int-to-string (file-attribute-size (file-attributes file-name2))))
			      (newline))
			    (when (member :modes results)
			      (insert "Modes: "
				      (file-attribute-modes (file-attributes file-name1))
				      " -> "
				      (file-attribute-modes (file-attributes file-name2)))
			      (newline))))

	      	      (newline))
		    (newline)))
	 (align-regexp (point-min) (point-max) "\\(\\s-*\\)\t")
	 
	 ;; output skipped files
	 (when errors
	   (insert "\nFollowing files/directries are inaccessible and therefore were skipped:\n")
	   (cl-loop for file in errors do
		    (insert (car file) " (" (cdr file) ")")
		    (insert "\n")))

	 (goto-char (point-min))
	 (read-only-mode 1))
       
       (switch-to-buffer-other-window buffer)
       (efar-set-status "Ready")))))

(define-button-type 'efar-dir-diff-button
  'follow-link t
  'action #'efar-dir-diff-button
  'face 'efar-search-file-link-face)

(defun efar-dir-diff-button (button)
  "Execute actions when BUTTON is clicked."
  (let ((file (button-get button :file))
	(ediff (button-get button :ediff))
	(file1 (button-get button :file1))
	(file2 (button-get button :file2)))
    
    ;; open file in other window
    (when file (find-file-other-window file))

    (when ediff
      (ediff file1 file2))))

;;--------------------------------------------------------------------------------
;; eFar major mode
;;--------------------------------------------------------------------------------

(defvar efar-mode-map
  (let ((keymap (make-sparse-keymap)))
    ;; define keys for interactive functions
    (define-key keymap (kbd "<up>") 'efar-do-move-up)
    (define-key keymap (kbd "<down>") 'efar-do-move-down)
    (define-key keymap (kbd "<left>") 'efar-do-move-left)
    (define-key keymap (kbd "<prior>") 'efar-do-move-left)
    (define-key keymap (kbd "<right>") 'efar-do-move-right)
    (define-key keymap (kbd "<next>") 'efar-do-move-right)
    (define-key keymap (kbd "<home>") 'efar-do-move-home)
    (define-key keymap (kbd "<end>") 'efar-do-move-end)
    (define-key keymap (kbd "<C-left>") 'efar-do-move-home)
    (define-key keymap (kbd "<C-right>") 'efar-do-move-end)
    (define-key keymap (kbd "RET") 'efar-do-enter-directory)
    (define-key keymap (kbd "C-<up>") 'efar-do-enter-parent)
    (define-key keymap (kbd "C-e c d") 'efar-do-change-directory)
    (define-key keymap (kbd "TAB") 'efar-do-switch-to-other-panel)
    (define-key keymap (kbd "C-c TAB") 'efar-do-open-dir-other-panel)
    (define-key keymap (kbd "<f4>") 'efar-do-edit-file)
    (define-key keymap (kbd "<M-f4>") 'efar-do-open-file-in-external-app)
    (define-key keymap (kbd "<f3>") 'efar-do-read-file)
    (define-key keymap (kbd "<insert>") 'efar-do-mark-file)
    (define-key keymap (kbd "<C-insert>") 'efar-do-unmark-all)
    (define-key keymap (kbd "<C-M-insert>") 'efar-do-mark-all)
    (define-key keymap (kbd "C-e <f5><f5>") 'efar-do-copy)
    (define-key keymap (kbd "C-e <f6><f6>") 'efar-do-rename)
    (define-key keymap (kbd "C-e <f7><f7>") 'efar-do-make-dir)
    (define-key keymap (kbd "C-e <f8><f8>") 'efar-do-delete)
    (define-key keymap (kbd "<M-up>") 'efar-do-scroll-other-window-up)
    (define-key keymap (kbd "<M-down>") 'efar-do-scroll-other-window-down)
    (define-key keymap (kbd "S-C-<left>") 'efar-do-move-splitter-left)
    (define-key keymap (kbd "S-C-<right>") 'efar-do-move-splitter-right)
    (define-key keymap (kbd "S-C-<down>") 'efar-do-move-splitter-center)
    (define-key keymap (kbd "C-e f m") 'efar-do-set-file-modes)
    (define-key keymap (kbd "C-e f d") 'efar-do-show-disk-selector)
    (define-key keymap (kbd "C-e f s") 'efar-do-change-sorting)
    (define-key keymap (kbd "C-e f f") 'efar-do-filter-files)
    (define-key keymap (kbd "C-e v M") 'efar-do-change-mode)
    (define-key keymap (kbd "C-e v +") 'efar-do-increase-column-number)
    (define-key keymap (kbd "C-e v -") 'efar-do-decrease-column-number)
    (define-key keymap (kbd "C-e v m") 'efar-do-change-file-display-mode)
    (define-key keymap (kbd "C-e c p") 'efar-do-copy-file-path)
    (define-key keymap (kbd "C-e c e") 'efar-do-ediff-files)
    (define-key keymap (kbd "C-e c s") 'efar-do-file-stat)
    (define-key keymap (kbd "C-e c o") 'efar-do-open-shell)
    (define-key keymap (kbd "M-RET") 'efar-do-send-to-shell)
    (define-key keymap (kbd "C-e c b") 'efar-do-show-bookmarks)
    (define-key keymap (kbd "C-e c B") 'efar-do-add-bookmark)
    (define-key keymap (kbd "C-e c h") 'efar-do-show-directory-history)
    (define-key keymap (kbd "<C-M-up>") 'efar-do-directory-history-previous)
    (define-key keymap (kbd "<C-M-down>") 'efar-do-directory-history-next)
    (define-key keymap (kbd "C-e c f") 'efar-do-show-file-history)
    (define-key keymap (kbd "C-e c n") 'efar-do-run-batch-rename)
    (define-key keymap (kbd "C-e c r") 'efar-do-run-batch-replace)
    (define-key keymap (kbd "C-e <M-f7>") 'efar-do-start-search)
    (define-key keymap (kbd "C-e <S-f7>") 'efar-do-show-search-results)
    (define-key keymap (kbd "C-e <C-f7>") 'efar-do-show-search-history)
    (define-key keymap (kbd "C-e <C-M-f7>") 'efar-do-show-search-results-in-buffer)
    (define-key keymap (kbd "C-e <M-f6>") 'efar-do-start-directory-comparison)
    (define-key keymap (kbd "C-e <S-f6>") 'efar-do-show-directory-comparison-results)
    (define-key keymap (kbd "C-e <C-M-f6>") 'efar-do-show-directory-comparison-results-in-buffer)
    (define-key keymap (kbd "C-e <f6> a") 'efar-do-directory-comparison-toggle-changed-only)
    (define-key keymap (kbd "C-e <f6> s") 'efar-do-directory-comparison-toggle-size)
    (define-key keymap (kbd "C-e <f6> h") 'efar-do-directory-comparison-toggle-checksum)
    (define-key keymap (kbd "C-e <f6> o") 'efar-do-directory-comparison-toggle-owner)
    (define-key keymap (kbd "C-e <f6> g") 'efar-do-directory-comparison-toggle-group)
    (define-key keymap (kbd "C-e <f6> m") 'efar-do-directory-comparison-toggle-modes)
    (define-key keymap (kbd "C-e c m") 'efar-do-show-mode-selector)
    (define-key keymap (kbd "C-e ?") 'efar-do-show-help)
    (define-key keymap (kbd "C-t") 'efar-do-change-theme)
    (define-key keymap (kbd "C-g") 'efar-do-abort)
    (define-key keymap (kbd "C-e <f12> <f12>") 'efar-do-reinit)
    (define-key keymap (kbd "C-n") 'efar-do-suggest-hint)

    ;; define keys for live filtering 
    (cl-loop for char in
	     (list ?a ?b ?c ?d ?e ?f ?g ?h ?i ?j ?k ?l ?m ?n ?o ?p ?q ?r ?s ?t ?u ?v ?w ?x ?y ?z
		   ?A ?B ?C ?D ?E ?F ?G ?H ?I ?J ?K ?L ?M ?N ?O ?P ?Q ?R ?S ?T ?U ?V ?W ?X ?Y ?Z
		   ?1 ?2 ?3 ?4 ?5 ?6 ?7 ?8 ?9 ?0
		   ?\( ?\) ?. ?? ?*
		   ?- ?_
		   32) do
	       (define-key keymap (kbd (char-to-string char)) `(lambda() (interactive) (efar-fast-search ,char))))
    (define-key keymap (kbd "DEL") (lambda() (interactive) (efar-fast-search :back)))
    (define-key keymap (kbd "C-s") (lambda() (interactive) (efar-fast-search :next)))
    (define-key keymap (kbd "C-r") (lambda() (interactive) (efar-fast-search :prev)))

    ;; define actions for mouse events
    (cl-loop for k in '("<double-mouse-1>"
			"<mouse-1>"
			"<mouse-3>"
			"<wheel-down>"
			"<wheel-up>"
			"<C-mouse-1>"
			"<C-down-mouse-1>"
			"<S-mouse-1>"
			"<S-down-mouse-1>"
			"<drag-mouse-1>"
			"<down-mouse-1>"
			"<down-mouse-3>")
	     do
	     (define-key keymap (kbd k) (lambda (event)
					  (interactive "e")
					  (efar-process-mouse-event event))))
    keymap)
  "Keymap for eFar buffer.")

(defvar efar-valid-keys-for-modes
  (list (cons 'efar-do-enter-parent  (list :files :dir-diff))
	(cons 'efar-do-send-to-shell (list :files :search))
	(cons 'efar-do-mark-file (list :files :search))
	(cons 'efar-do-mark-all (list :files :search))
	(cons 'efar-do-unmark-all (list :files :search))
	(cons 'efar-do-edit-file (list :files :search :bookmark :dir-hist :file-hist :disks :dir-diff))
	(cons 'efar-do-open-file-in-external-app (list :files :search :bookmark :dir-hist :file-hist :disks :dir-diff))
<<<<<<< HEAD
	(cons 'efar-do-read-file (list :files :search :bookmark :dir-hist :file-hist :disks :dir-diff :archive))
	(cons 'efar-do-copy (list :files))
	(cons 'efar-do-rename (list :files))
=======
	(cons 'efar-do-read-file (list :files :search :bookmark :dir-hist :file-hist :disks :dir-diff))
	(cons 'efar-do-copy (list :files :search))
	(cons 'efar-do-rename (list :files :search))
>>>>>>> 4f7b0c63
	(cons 'efar-do-make-dir (list :files))
	(cons 'efar-do-delete (list :files :bookmark :search))
	(cons 'efar-do-change-sorting (list :files :search))
	(cons 'efar-do-filter-files (list :files))
	(cons 'efar-do-ediff-files (list :files :dir-diff))
	(cons 'efar-do-run-batch-rename (list :files :search))
	(cons 'efar-do-run-batch-replace (list :files :search))
	(cons 'efar-do-show-search-results-in-buffer (list :search))
	(cons 'efar-do-show-directory-comparison-results-in-buffer (list :dir-diff))
	(cons 'efar-do-directory-comparison-toggle-changed-only (list :dir-diff))
	(cons 'efar-do-directory-comparison-toggle-size (list :dir-diff))
	(cons 'efar-do-directory-comparison-toggle-checksum (list :dir-diff))
	(cons 'efar-do-directory-comparison-toggle-owner (list :dir-diff))
	(cons 'efar-do-directory-comparison-toggle-group (list :dir-diff))
	(cons 'efar-do-directory-comparison-toggle-modes (list :dir-diff))))

(defvar efar-menu  "Keymap for the eFar buffer menu bar.")

(defun efar-customize ()
  "Open customization buffer for eFar."
  (interactive)
  (customize-group 'efar))

(easy-menu-define efar-menu efar-mode-map
  "Menu for eFar mode."
  `(,"eFar"
    [,"Describe keys" efar-do-show-help :active t :keys "C-c ?"]
    [,"Customize" efar-customize t]))

(define-derived-mode
  efar-mode fundamental-mode "eFar"
  "Major mode for the eFar buffer."
  :group 'efar
  
  (if (not (equal (buffer-name (current-buffer)) efar-buffer-name))
      (error "Mode is intended be used for eFar buffer only")
    
    (easy-menu-add efar-menu)
    ;; hooks
    (add-hook 'window-configuration-change-hook #'efar-window-conf-changed)
    (add-hook 'kill-buffer-hook #'efar-buffer-killed nil 'local)
    (add-hook 'kill-emacs-hook #'efar-emacs-killed)))

;;--------------------------------------------------------------------------------
;; eFar color themes
;;--------------------------------------------------------------------------------

(defvar efar-themes (list (cons :blue
				(list (cons :background-color "navy")
				      (cons :current-background-color "cadet blue")
				      (cons :border-color "white")
				      (cons :current-executable-color "green")
				      (cons :executable-color "green")
				      (cons :marked-color "gold")
				      (cons :marked-current-color "gold")
				      (cons :controls-color "orange")
				      (cons :current-header-background-color "bisque")
				      (cons :current-header-foreground-color "navy")
				      (cons :non-existing-color "red")
				      (cons :non-existing-current-color "red")
				      (cons :file-color "deep sky blue")
				      (cons :current-file-color "blue")
				      (cons :dir-color "white")
				      (cons :current-dir-color "white")))
			  (cons :black
				(list (cons :background-color "black")
				      (cons :current-background-color "grey")
				      (cons :border-color "white")
				      (cons :current-executable-color "dark green")
				      (cons :executable-color "green")
				      (cons :marked-color "gold")
				      (cons :marked-current-color "gold")
				      (cons :controls-color "orange")
				      (cons :current-header-background-color "bisque")
				      (cons :current-header-foreground-color "navy")
				      (cons :non-existing-color "red")
				      (cons :non-existing-current-color "red")
				      (cons :file-color "dodger blue")
				      (cons :current-file-color "blue")
				      (cons :dir-color "ivory")
				      (cons :current-dir-color "black")))
			  (cons :white
				(list (cons :background-color "seashell1")
				      (cons :current-background-color "light grey")
				      (cons :border-color "black")
				      (cons :current-executable-color "sea green")
				      (cons :executable-color "sea green")
				      (cons :marked-color "gold")
				      (cons :marked-current-color "gold")
				      (cons :controls-color "orange")
				      (cons :current-header-background-color "bisque")
				      (cons :current-header-foreground-color "navy")
				      (cons :non-existing-color "red")
				      (cons :non-existing-current-color "red")
				      (cons :file-color "blue")
				      (cons :current-file-color "blue")
				      (cons :dir-color "black")
				      (cons :current-dir-color "black")))
			  (cons :sand
				(list (cons :background-color "#fcf6bd")
				      (cons :current-background-color "LightGoldenrod2")
				      (cons :border-color "black")
				      (cons :current-executable-color "sea green")
				      (cons :executable-color "sea green")
				      (cons :marked-color "gold")
				      (cons :marked-current-color "gold")
				      (cons :controls-color "orange3")
				      (cons :current-header-background-color "LightGoldenrod3")
				      (cons :current-header-foreground-color "navy")
				      (cons :non-existing-color "red")
				      (cons :non-existing-current-color "red")
				      (cons :file-color "blue")
				      (cons :current-file-color "blue")
				      (cons :dir-color "black")
				      (cons :current-dir-color "black")))))

(defun efar-do-change-theme ()
  "Change color theme."
  (interactive)
  (efar-when-can-execute
   (let* ((theme-names (mapcar (lambda(e) (car e)) efar-themes))
	  (current-theme-name (or (efar-get :theme) (car (mapcar (lambda(e) (car e)) efar-themes))))
	  (next-theme-name (nth (+ 1 (or (cl-position current-theme-name theme-names) -1)) theme-names))
	  (theme (assoc (or next-theme-name (car theme-names)) efar-themes)))
     (efar-set-theme (car theme)))))
    
(defun efar-set-theme (&optional theme-name)
  "Set color theme to THEME-NAME."
  (let* ((theme-names (mapcar (lambda(e) (car e)) efar-themes))
	 (theme-name (or theme-name
			 (or (efar-get :theme)
			     (car (mapcar (lambda(e) (car e)) efar-themes)))))
	 (theme (or (assoc (or theme-name (car theme-names)) efar-themes)
		    (cdr (car efar-themes )))))

    ;; main faces
    (efar-set (car theme) :theme)
    (set-face-background 'efar-border-line-face (cdr (assoc :background-color (cdr theme))))
    (set-face-foreground 'efar-border-line-face (cdr (assoc :border-color (cdr theme))))
    (set-face-background 'efar-file-face (cdr (assoc :background-color (cdr theme))))
    (set-face-foreground 'efar-file-face (cdr (assoc :file-color (cdr theme))))
    (set-face-background 'efar-file-current-face (cdr (assoc :current-background-color (cdr theme))))
    (set-face-foreground 'efar-file-current-face (cdr (assoc :current-file-color (cdr theme))))
    (set-face-background 'efar-file-executable-face (cdr (assoc :background-color (cdr theme))))
    (set-face-foreground 'efar-file-executable-face (cdr (assoc :executable-color (cdr theme))))
    (set-face-background 'efar-file-current-executable-face (cdr (assoc :current-background-color (cdr theme))))
    (set-face-foreground 'efar-file-current-executable-face (cdr (assoc :current-executable-color (cdr theme))))
    (set-face-background 'efar-marked-face (cdr (assoc :background-color (cdr theme))))
    (set-face-foreground 'efar-marked-face (cdr (assoc :marked-color (cdr theme))))
    (set-face-background 'efar-marked-current-face (cdr (assoc :current-background-color (cdr theme))))
    (set-face-foreground 'efar-marked-current-face (cdr (assoc :marked-current-color (cdr theme))))
    (set-face-background 'efar-dir-face (cdr (assoc :background-color (cdr theme))))
    (set-face-foreground 'efar-dir-face (cdr (assoc :dir-color (cdr theme))))
    (set-face-background 'efar-dir-current-face (cdr (assoc :current-background-color (cdr theme))))
    (set-face-foreground 'efar-dir-current-face (cdr (assoc :current-dir-color (cdr theme))))
    (set-face-background 'efar-dir-name-face (cdr (assoc :background-color (cdr theme))))
    (set-face-foreground 'efar-dir-name-face (cdr (assoc :border-color (cdr theme))))
    (set-face-background 'efar-dir-name-current-face (cdr (assoc :current-header-background-color (cdr theme))))
    (set-face-foreground 'efar-dir-name-current-face (cdr (assoc :current-header-foreground-color (cdr theme))))
    (set-face-background 'efar-non-existing-file-face (cdr (assoc :background-color (cdr theme))))
    (set-face-foreground 'efar-non-existing-file-face (cdr (assoc :non-existing-color (cdr theme))))
    (set-face-background 'efar-non-existing-current-file-face (cdr (assoc :current-background-color (cdr theme))))
    (set-face-foreground 'efar-non-existing-current-file-face (cdr (assoc :non-existing-current-color (cdr theme))))
    (set-face-background 'efar-controls-face (cdr (assoc :background-color (cdr theme))))
    (set-face-foreground 'efar-controls-face (cdr (assoc :controls-color (cdr theme))))
    ;; directory comparison faces
    (set-face-background 'efar-dir-diff-equal-face (cdr (assoc :background-color (cdr theme ))))
    (set-face-foreground 'efar-dir-diff-equal-face (cdr (assoc :dir-color (cdr theme ))))
    (set-face-background 'efar-dir-diff-equal-current-face (cdr (assoc :current-background-color (cdr theme ))))
    (set-face-foreground 'efar-dir-diff-equal-current-face (cdr (assoc :current-dir-color (cdr theme ))))
    (set-face-background 'efar-dir-diff-removed-face (cdr (assoc :background-color (cdr theme ))))
    (set-face-foreground 'efar-dir-diff-removed-face (cdr (assoc :non-existing-color (cdr theme ))))
    (set-face-background 'efar-dir-diff-removed-current-face (cdr (assoc :current-background-color (cdr theme ))))
    (set-face-foreground 'efar-dir-diff-removed-current-face (cdr (assoc :non-existing-current-color (cdr theme ))))
    (set-face-background 'efar-dir-diff-new-face (cdr (assoc :background-color (cdr theme ))))
    (set-face-foreground 'efar-dir-diff-new-face (cdr (assoc :executable-color (cdr theme ))))
    (set-face-background 'efar-dir-diff-new-current-face (cdr (assoc :current-background-color (cdr theme ))))
    (set-face-foreground 'efar-dir-diff-new-current-face (cdr (assoc :current-executable-color (cdr theme ))))
    (set-face-background 'efar-dir-diff-changed-face (cdr (assoc :background-color (cdr theme ))))
    (set-face-foreground 'efar-dir-diff-changed-face (cdr (assoc :file-color (cdr theme ))))
    (set-face-background 'efar-dir-diff-changed-current-face (cdr (assoc :current-background-color (cdr theme ))))
    (set-face-foreground 'efar-dir-diff-changed-current-face (cdr (assoc :current-file-color (cdr theme ))))))

;; FACES
(defface efar-border-line-face
  '((t :foreground "white"
       :background "navy"
       :underline nil))
  "Border line face")

(defface efar-file-face
  '((t :foreground "deep sky blue"
       :background "navy"
       :underline nil))
  "File item style (default)")

(defface efar-file-executable-face
  '((t :foreground "green"
       :background "navy"
       :underline nil))
  "File item style (executable file)")

(defface efar-file-current-executable-face
  '((t :foreground "green"
       :background "cadet blue"
       :underline nil))
  "Current file item style (executable file)")

(defface efar-marked-current-face
  '((t :foreground "gold"
       :background "cadet blue"
       :underline nil))
  "Current marked item style")

(defface efar-dir-face
  '((t :foreground "white"
       :background "navy"
       :underline nil))
  "Directory item style")

(defface efar-file-current-face
  '((t :foreground "black"
       :background "cadet blue"
       :underline nil))
  "Current file item style")

(defface efar-dir-current-face
  '((t :foreground "black"
       :background "cadet blue"
       :underline nil))
  "Current directory item style")

(defface efar-marked-face
  '((t :foreground "gold"
       :background "navy"
       :underline nil))
  "Marked item style")

(defface efar-marked-current-face
  '((t :foreground "gold"
       :background "cadet blue"
       :underline nil))
  "Current marked item style")

(defface efar-dir-name-face
  '((t :foreground "white"
       :background "navy"
       :underline nil))
  "Directory name header style")

(defface efar-controls-face
  '((t :foreground "orange"
       :background "navy"
       :underline nil))
  "Header style")

(defface efar-dir-name-current-face
  '((t :foreground "navy"
       :background "bisque"
       :underline nil))
  "Current directory name header style")

(defface efar-non-existing-file-face
  '((t :foreground "red"
       :background "navy"
       :underline nil))
  "Style for non-existing files (in bookmarks and directory history")

(defface efar-non-existing-current-file-face
  '((t :foreground "red"
       :background "bisque"
       :underline nil))
  "Style for non-existing current files (in bookmarks and directory history")

;; faces for directory comparator
(defface efar-dir-diff-equal-face
  '((t :foreground "white"
       :background "navy"
       :underline nil))
  ""
  :group 'efar-faces)

(defface efar-dir-diff-equal-current-face
  '((t :foreground "black"
       :background "cadet blue"
       :underline nil))
  ""
  :group 'efar-faces)

(defface efar-dir-diff-removed-face
  '((t :foreground "red"
       :background "navy"
       :underline nil))
  ""
  :group 'efar-faces)

(defface efar-dir-diff-removed-current-face
  '((t :foreground "red"
       :background "cadet blue"
       :underline nil))
  ""
  :group 'efar-faces)

(defface efar-dir-diff-new-face
  '((t :foreground "green"
       :background "navy"
       :underline nil))
  ""
  :group 'efar-faces)

(defface efar-dir-diff-new-current-face
  '((t :foreground "dark green"
       :background "cadet blue"
       :underline nil))
  ""
  :group 'efar-faces)

(defface efar-dir-diff-changed-face
  '((t :foreground "deep sky blue"
       :background "navy"
       :underline nil))
  ""
  :group 'efar-faces)

(defface efar-dir-diff-changed-current-face
  '((t :foreground "dark blue"
       :background "cadet blue"
       :underline nil))
  ""
  :group 'efar-faces)
<<<<<<< HEAD

;;--------------------------------------------------------------------------------
;; eFar working with archives
;;--------------------------------------------------------------------------------
(defvar efar-archive-current-archive nil)
(defvar efar-archive-current-dir nil)
(defvar efar-archive-files nil)
(defvar efar-archive-current-type nil)

(makunbound 'efar-archive-configuration)

(defun efar-archive-get-conf (&rest keys)
  ""
  (let ((value efar-archive-configuration))
    (cl-loop for key in keys do
	     (setf value (cdr (assoc key value))))
    value))

(defvar efar-archive-configuration
  (list (cons "zip"
	      (list (cons :list
			  (list (cons :command "unzip")
				(cons :args "-Z -1 %s")
				(cons :post-function 'efar-archive-postprocess-zip-list)))))
	(cons "tar"
	      (list (cons :list
			  (list (cons :command "tar")
				(cons :args "-t -f %s")
				(cons :post-function 'efar-archive-postprocess-tar-list)))))
	(cons "7z"
	      (list (cons :list
			  (list (cons :command "7z")
				(cons :args "-slt l %s")
				(cons :post-function 'efar-archive-postprocess-7z-list)))))
	))

	;; (cons "tar"  (list "tar" " -t -f %s"))
	;; (cons "tgz"  (list "tar" " -t -f %s"))
	;; (cons "tar.gz"  (list "tar" " -t -f %s"))
	;; (cons "tbz"  (list "tar" " -t -f %s"))
	;; (cons "tar.bz2"  (list "tar" " -t -f %s"))
	;; (cons "7z" (list "7z" " -slt l %s"))))


(defun efar-archive-postprocess-7z-list ()
  ""
  (let ((result))
    (goto-char (point-min))
    (search-forward "----------")
    (while (search-forward-regexp "Path = \\(.*\\)$" nil t)
      (let ((file (string-trim-right (replace-regexp-in-string "\\\\" "/" (match-string 1)) "/")))
	(search-forward-regexp "Attributes = \\(.*\\)$")
	(let ((dir? (string-match-p "D" (match-string 1))))
	  (push (list (file-name-nondirectory (directory-file-name file))
		      dir?
		      file
		      (efar-get-parent-dir file))
		result))))
     result))
		  
(defun efar-archive-postprocess-tar-list ()
  ""
  (let ((files))
    (cl-loop for line in (split-string  (buffer-string) "[\n]+") do
	     (unless (string-empty-p line)
	       (let* ((dir? (not (null (string-match-p "/$" line)))))
		 (push (list (file-name-nondirectory (directory-file-name line))
			       dir?			     
			       (string-trim-right line "[\//]+")
			       (efar-get-parent-dir line))
		       files))))
     files))

(defun efar-archive-postprocess-zip-list ()
  ""
  (let ((files))
    (cl-loop for line in (split-string  (buffer-string) "[\n]+") do
	     (unless (string-empty-p line)
	       (let* ((dir? (not (null (string-match-p "/$" line)))))
		 (push (list (file-name-nondirectory (directory-file-name line))
			       dir?			     
			       (string-trim-right line "[\//]+")
			       (efar-get-parent-dir line))
		       files))))
     files))

(defun efar-archive-build-file-list (archive type)
  ""
  (let ((command (efar-archive-get-conf type :list :command))
	(args (efar-archive-get-conf type :list :args)))
    (unless command
      (error (format "Executable %s not found in the path" command)))
    
    (let* ((args (split-string (format args archive))))
      (with-temp-buffer
	(apply 'call-process (append (list command nil t nil) args))

	(let ((postprocessing-function (efar-archive-get-conf type :list :post-function)))
	  (funcall postprocessing-function))))))

(defvar efar-archive-temp-dir temporary-file-directory)

(defun efar-archive-read-file ()
  ""
  (print "read"))

(defun efar-archive-enter-archive (side file type)
  ""
  (setf efar-archive-current-archive file)
  (setf efar-archive-current-type type)
  (setf efar-archive-files (efar-archive-build-file-list file type))
  (setf efar-archive-current-dir nil)
  (efar-set (format "%s -> %s"
		    efar-archive-current-archive
		    (or efar-archive-current-dir ""))
	    :panels side :dir)
  (efar-change-panel-mode :archive side))

(defun efar-archive-show (side)
  ""
  (efar-write-enable (efar-redraw t)))

(defun efar-archive-handle-enter ()
  ""
  (let* ((side (efar-get :current-panel))
	 (file (car (efar-selected-files side t t))))
    
    (cond
     ((and (equal ".." (car file))
	   (null efar-archive-current-dir)) 
      (efar-do-abort)
      (efar-go-to-file efar-archive-current-archive)
      (efar-write-enable (efar-redraw)))

     (t
      (progn
	(cond ((equal ".." (car file))
	       (let ((current-dir (efar-get-short-file-name (list efar-archive-current-dir t))))		
		 (setf efar-archive-current-dir (efar-get-parent-dir efar-archive-current-dir))
		 (efar-get-file-list side)
		 
		 (efar-go-to-file current-dir)
		 ))
	      
	      
	      ((cadr file)
	       (efar-set 0 :panels side :current-pos)
	       (efar-set 0 :panels side :start-file-number)
	       
	       (setf efar-archive-current-dir (nth 2 file))
	       (efar-get-file-list side)))
	
	(efar-set (format "%s -> %s"
			  efar-archive-current-archive
			  (or efar-archive-current-dir ""))
		  :panels side :dir)
	(efar-write-enable (efar-redraw)))))))


    ;; (efar-set (format "%s/%s"
    ;; 		      efar-archive-current-archive
    ;; 		      (or efar-archive-current-dir ""))
    ;; 	      :panels side :dir)
;;    )


  ;;

=======
	 
>>>>>>> 4f7b0c63
(provide 'efar)

;;; efar.el ends here<|MERGE_RESOLUTION|>--- conflicted
+++ resolved
@@ -5,11 +5,7 @@
 
 ;; Author: "Vladimir Suntsov" <vladimir@suntsov.online>
 ;; Maintainer: vladimir@suntsov.online
-<<<<<<< HEAD
 ;; Version: 1.4
-=======
-;; Version: 1.31
->>>>>>> 4f7b0c63
 ;; Package-Requires: ((emacs "26.1"))
 ;; Keywords: files
 ;; URL: https://github.com/suntsov/efar
@@ -48,14 +44,8 @@
 (require 'eshell)
 (require 'esh-mode)
 (require 'em-dirs)
-<<<<<<< HEAD
 (require 'arc-mode)
 (defconst efar-version 1.4 "Current eFar version number.")
-=======
-
-(defconst efar-version 1.31 "Current eFar version number.")
->>>>>>> 4f7b0c63
-
 (defvar efar-state nil)
 (defvar efar-mouse-down-p nil)
 (defvar efar-rename-map nil)
@@ -5079,15 +5069,9 @@
 	(cons 'efar-do-unmark-all (list :files :search))
 	(cons 'efar-do-edit-file (list :files :search :bookmark :dir-hist :file-hist :disks :dir-diff))
 	(cons 'efar-do-open-file-in-external-app (list :files :search :bookmark :dir-hist :file-hist :disks :dir-diff))
-<<<<<<< HEAD
 	(cons 'efar-do-read-file (list :files :search :bookmark :dir-hist :file-hist :disks :dir-diff :archive))
-	(cons 'efar-do-copy (list :files))
-	(cons 'efar-do-rename (list :files))
-=======
-	(cons 'efar-do-read-file (list :files :search :bookmark :dir-hist :file-hist :disks :dir-diff))
 	(cons 'efar-do-copy (list :files :search))
 	(cons 'efar-do-rename (list :files :search))
->>>>>>> 4f7b0c63
 	(cons 'efar-do-make-dir (list :files))
 	(cons 'efar-do-delete (list :files :bookmark :search))
 	(cons 'efar-do-change-sorting (list :files :search))
@@ -5418,7 +5402,7 @@
        :underline nil))
   ""
   :group 'efar-faces)
-<<<<<<< HEAD
+
 
 ;;--------------------------------------------------------------------------------
 ;; eFar working with archives
@@ -5587,9 +5571,7 @@
 
   ;;
 
-=======
-	 
->>>>>>> 4f7b0c63
+
 (provide 'efar)
 
 ;;; efar.el ends here
--- conflicted
+++ resolved
@@ -4,11 +4,7 @@
 
 ;; Author: "Vladimir Suntsov" <vladimir@suntsov.online>
 ;; Maintainer: vladimir@suntsov.online
-<<<<<<< HEAD
 ;; Version: 1.20
-=======
-;; Version: 1.19
->>>>>>> 28422654
 ;; Package-Requires: ((emacs "26.1"))
 ;; Keywords: files
 ;; URL: https://github.com/suntsov/efar
@@ -49,11 +45,7 @@
 (require 'esh-mode)
 (require 'em-dirs)
 
-<<<<<<< HEAD
 (defconst efar-version 1.20 "Current eFar version number.")
-=======
-(defconst efar-version 1.19 "Current eFar version number.")
->>>>>>> 28422654
 
 (defvar efar-state nil)
 (defvar efar-mouse-down-p nil)
